--- conflicted
+++ resolved
@@ -83,15 +83,6 @@
 <script>
 import { defineAsyncComponent } from 'vue';
 import AppSidebarItem from './AppSidebarItem.vue';
-<<<<<<< HEAD
-import DoorOpen from '~icons/lucide/door-open';
-import PanelTopInactive from '~icons/lucide/panel-top-inactive';
-import Package from '~icons/lucide/package';
-import WalletCards from '~icons/lucide/wallet-cards';
-import Settings from '~icons/lucide/settings';
-import Globe from '~icons/lucide/globe';
-=======
->>>>>>> 2c949fd7
 import { Tooltip } from 'frappe-ui';
 import NavigationItems from './NavigationItems.vue';
 
@@ -110,70 +101,6 @@
 			showTeamSwitcher: false
 		};
 	},
-<<<<<<< HEAD
-	computed: {
-		navigation() {
-			if (!this.$team?.doc) return [];
-			let routeName = this.$route?.name || '';
-			let disabled = !this.$team.doc.onboarding.complete;
-			return [
-				{
-					name: 'Welcome',
-					icon: () => h(DoorOpen),
-					route: '/welcome',
-					isActive: routeName === 'Welcome',
-					condition: !this.$team.doc.onboarding.complete
-				},
-				{
-					name: 'Sites',
-					icon: () => h(PanelTopInactive),
-					route: '/sites',
-					isActive:
-						['Site List', 'Site Detail', 'NewSite'].includes(routeName) ||
-						routeName.startsWith('Site Detail'),
-					disabled
-				},
-				{
-					name: 'Benches',
-					icon: () => h(Package),
-					route: '/benches',
-					isActive:
-						[
-							'Release Group List',
-							'Release Group Detail',
-							'NewBench',
-							'NewBenchSite'
-						].includes(routeName) ||
-						routeName.startsWith('Release Group Detail'),
-					disabled
-				},
-				{
-					name: 'Billing',
-					icon: () => h(WalletCards),
-					route: '/billing',
-					isActive: routeName.startsWith('Billing'),
-					disabled
-				},
-				{
-					name: 'Settings',
-					icon: () => h(Settings),
-					route: '/settings',
-					isActive: routeName.startsWith('Settings'),
-					disabled
-				},
-				{
-					name: 'Partners',
-					icon: () => h(Globe),
-					route: '/partners',
-					isActive: routeName.startsWith('Partners'),
-					condition: this.$team.doc.erpnext_partner,
-					disabled
-				}
-			].filter(item => item.condition !== false);
-		}
-	},
-=======
->>>>>>> 2c949fd7
 	methods: {
 		support() {
 			window.open('https://frappecloud.com/support', '_blank');
