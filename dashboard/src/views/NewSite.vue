<template>
	<div class="mt-5">
		<div class="px-8" v-if="options">
			<div
				class="p-8 mx-auto mb-20 space-y-8 border rounded-lg shadow-md"
				style="width: 650px"
			>
				<div>
					<h1 class="mb-6 text-2xl font-bold">Create a New Site</h1>
					<label class="text-lg">
						Choose a hostname
					</label>
					<p class="text-base text-gray-700">
						Give your site a unique name. It can only contain alphanumeric
						characters and dashes.
					</p>
					<div class="flex mt-4">
						<input
							class="z-10 w-full rounded-r-none form-input "
							type="text"
							v-model="siteName"
							placeholder="subdomain"
							ref="siteName"
							@change="checkIfExists"
						/>
						<div class="flex items-center px-4 text-base bg-gray-100 rounded-r">
							.{{ options.domain }}
						</div>
					</div>
					<ErrorMessage class="mt-1" :error="subdomainInvalidMessage" />
				</div>
				<div>
					<label class="text-lg">
						Choose your apps
					</label>
					<p class="text-base text-gray-700">
						Select apps to install to your site. You can also choose a specific
						version of the app.
					</p>
					<div class="mt-4">
						<Input
							type="select"
							v-model="selectedGroup"
							:options="groupOptions"
						/>
					</div>
					<div class="mt-6">
						<div class="flex py-2 pl-1 -my-2 -ml-1 overflow-x-auto">
							<button
								class="relative flex items-center justify-center py-4 pl-4 pr-8 mr-4 border rounded-md cursor-pointer focus:outline-none focus:shadow-outline"
								:class="
									selectedApps.includes(app.app)
										? 'bg-blue-50 border-blue-500'
										: 'hover:border-blue-400'
								"
								v-for="app in apps"
								:key="app.app"
								@click="toggleApp(app)"
							>
								<div class="flex items-start">
									<Input
										class="pt-0.5 pointer-events-none"
										tabindex="-1"
										type="checkbox"
										:value="selectedApps.includes(app.app)"
									/>
									<div class="ml-3 text-base text-left">
										<div class="font-semibold">
											{{ app.prettyName }}
										</div>
										<div class="text-gray-700">
											{{ app.branch }}
										</div>
									</div>
								</div>
							</button>
						</div>
					</div>
				</div>
				<div>
					<label class="flex py-2 leading-none">
						<Input
							label="Create Site from Backup"
							type="checkbox"
							v-model="restoreBackup"
						/>
					</label>
					<p class="text-base text-gray-700">
						Upload backup files instead of starting from a blank site.
					</p>
					<div class="flex grid grid-cols-3 gap-4 mt-6" v-if="restoreBackup">
						<FileUploader
							v-for="file in files"
							:key="file.type"
							@success="onFileUpload(file, $event)"
							:upload-args="{
								method: 'press.api.site.upload_backup',
								type: file.type
							}"
						>
							<template
								v-slot="{
									file: fileObj,
									uploading,
									progress,
									error,
									success,
									openFileSelector
								}"
							>
								<button
									class="w-full h-full px-4 py-6 border rounded-md focus:outline-none focus:shadow-outline hover:border-blue-400"
									:class="success ? 'bg-blue-50 border-blue-500' : ''"
									@click="openFileSelector()"
									:disabled="uploading"
								>
									<FeatherIcon
										:name="success ? 'check' : file.icon"
										class="inline-block w-5 h-5 text-gray-700"
									/>
									<div
										class="mt-3 text-base font-semibold leading-none text-gray-800"
									>
										{{ file.title }}
									</div>
									<div
										class="mt-2 text-xs leading-snug text-gray-700"
										v-if="fileObj"
									>
										{{ fileObj.name }}
									</div>
									<div class="text-base" v-if="progress && progress !== 100">
										{{ progress }} %
									</div>
									<div class="mt-2 text-sm text-red-600" v-if="error">
										{{ error }}
									</div>
									<div class="mt-2 text-xs text-gray-500" v-if="!progress">
										Click to upload
									</div>
								</button>
							</template>
						</FileUploader>
					</div>
				</div>
				<div>
					<label class="text-lg">
						Choose your plan
					</label>
					<p class="text-base text-gray-700">
						Select a plan based on the type of usage you are expecting on your
						site.
					</p>
<<<<<<< HEAD
					<div class="mt-6">
						<Alert class="mb-4" v-if="showAlert">
=======
					<div class="mt-4">
						<Alert
							class="mb-4"
							v-if="!options.free_account && !options.has_card"
						>
>>>>>>> c3be115c
							You have not added your billing information.
							<router-link to="/welcome" class="border-b border-yellow-500"
								>Add your billing information</router-link
							>
							to create sites.
						</Alert>
						<SitePlansTable :plans="options.plans" v-model="selectedPlan" />
					</div>
				</div>
				<div>
					<ErrorMessage :error="errorMessage" />
					<Button
						class="w-full mt-2"
						type="primary"
						:disabled="!canCreateSite()"
						@click="createSite"
					>
						Create Site
					</Button>
				</div>
			</div>
		</div>
	</div>
</template>

<script>
import FileUploader from '@/components/FileUploader';
import SitePlansTable from '@/views/partials/SitePlansTable';

export default {
	name: 'NewSite',
	components: {
		FileUploader,
		SitePlansTable
	},
	data: () => ({
		siteName: null,
		options: null,
		restoreBackup: false,
		selectedApps: [],
		selectedGroup: null,
		selectedPlan: null,
		selectedFiles: {
			database: null,
			public: null,
			private: null
		},
		subdomainTaken: false,
		state: null,
		errorMessage: null,
		files: [
			{
				icon: 'database',
				type: 'database',
				title: 'Database Backup',
				file: null
			},
			{
				icon: 'file',
				type: 'public',
				title: 'Public Files',
				file: null
			},
			{
				icon: 'file-minus',
				type: 'private',
				title: 'Private Files',
				file: null
			}
		]
	}),
	async mounted() {
		this.options = await this.$call('press.api.site.options_for_new');
		this.options.plans = this.options.plans.map(plan => {
			plan.disabled = this.disablePlan(plan);
			return plan;
		});
		this.selectedGroup = this.options.groups.find(g => g.default).name;
		if (this.$route.query.domain) {
			let domain = this.$route.query.domain.split('.');
			if (domain) {
				this.siteName = domain[0];
			}
			this.$router.replace({});
		}
	},
	watch: {
		selectedGroup: {
			handler: 'resetAppSelection',
			immediate: true
		}
	},
	computed: {
<<<<<<< HEAD
		showAlert() {
			return (
				this.options &&
				!this.options.free_account &&
				!this.options.has_card &&
				!this.options.allow_partner
			);
		}
	},
	methods: {
		updateApps() {
=======
		groupOptions() {
			return this.options.groups.map(option => option.name);
		},
		apps() {
			if (!this.options) return [];

>>>>>>> c3be115c
			let group = this.options.groups.find(g => g.name == this.selectedGroup);
			return group.apps.map(d => {
				let prettyName = d.scrubbed;
				if (d.url.includes('https://github.com/frappe')) {
					prettyName = 'frappe/' + d.scrubbed;
				}
				return {
					name: d.name,
					app: d.name,
					frappe: d.frappe,
					branch: d.branch,
					url: d.url,
					prettyName
				};
			});
		},
		subdomainInvalidMessage() {
			if (!this.siteName) {
				return '';
			}
			if (this.siteName.length < 5) {
				return 'Subdomain too short. Use 5 or more characters';
			}
			if (this.siteName.length > 32) {
				return 'Subdomain too long. Use 32 or less characters';
			}
			if (!this.siteName.match(/^[a-z0-9][a-z0-9-]*[a-z0-9]$/)) {
				return 'Subdomain contains invalid characters. Use lowercase characters, numbers and hyphens';
			}
			if (this.subdomainTaken) {
				return `${this.siteName}.${this.options.domain} already exists.`;
			}
			return '';
		}
	},
	methods: {
		resetAppSelection() {
			this.selectedApps = [];
			let frappeApp = this.apps.find(app => app.frappe);
			if (frappeApp) {
				this.selectedApps.push(frappeApp.app);
			}
		},
		async createSite() {
			let siteName = await this.$call('press.api.site.new', {
				site: {
					name: this.siteName,
					apps: this.selectedApps,
					group: this.selectedGroup,
					plan: this.selectedPlan.name,
					files: this.selectedFiles
				}
			});
			this.$router.push(`/sites/${siteName}`);
		},
		toggleApp(app) {
			if (app.frappe) return;
			if (!this.selectedApps.includes(app.app)) {
				this.selectedApps.push(app.app);
			} else {
				this.selectedApps = this.selectedApps.filter(a => a !== app.app);
			}
		},
		canCreateSite() {
			return (
				!this.subdomainInvalidMessage &&
				this.siteName &&
				this.selectedApps.length > 0 &&
				this.selectedPlan &&
				this.state !== 'RequestStarted' &&
				(!this.restoreBackup || Object.values(this.selectedFiles).every(v => v))
			);
		},
		async checkIfExists() {
			this.subdomainTaken = await this.$call('press.api.site.exists', {
				subdomain: this.siteName
			});
		},
		disablePlan(plan) {
			if (this.options.free_account) {
				return false;
			}
			if (this.options.allow_partner) {
				return false;
			}
			if (this.options.has_card) {
				return false;
			}
			if (this.options.disable_site_creation) {
				return true;
			}
			if (plan.trial_period) {
				return false;
			}
			return true;
		},
		onFileUpload(file, fileurl) {
			this.selectedFiles[file.type] = fileurl;
		}
	}
};
</script><|MERGE_RESOLUTION|>--- conflicted
+++ resolved
@@ -151,16 +151,8 @@
 						Select a plan based on the type of usage you are expecting on your
 						site.
 					</p>
-<<<<<<< HEAD
-					<div class="mt-6">
+					<div class="mt-4">
 						<Alert class="mb-4" v-if="showAlert">
-=======
-					<div class="mt-4">
-						<Alert
-							class="mb-4"
-							v-if="!options.free_account && !options.has_card"
-						>
->>>>>>> c3be115c
 							You have not added your billing information.
 							<router-link to="/welcome" class="border-b border-yellow-500"
 								>Add your billing information</router-link
@@ -254,7 +246,6 @@
 		}
 	},
 	computed: {
-<<<<<<< HEAD
 		showAlert() {
 			return (
 				this.options &&
@@ -262,18 +253,13 @@
 				!this.options.has_card &&
 				!this.options.allow_partner
 			);
-		}
-	},
-	methods: {
-		updateApps() {
-=======
+		},
 		groupOptions() {
 			return this.options.groups.map(option => option.name);
 		},
 		apps() {
 			if (!this.options) return [];
 
->>>>>>> c3be115c
 			let group = this.options.groups.find(g => g.name == this.selectedGroup);
 			return group.apps.map(d => {
 				let prettyName = d.scrubbed;
