import App from './App.vue';
import { createApp } from 'vue';
import registerPlugins from './plugins';
import registerRouter from './router/register';
import registerControllers from './controllers/register';
import registerGlobalComponents from './components/global/register';
import * as Sentry from '@sentry/vue';
import posthog from 'posthog-js';
import { BrowserTracing } from '@sentry/tracing';
import router from './router/index';
import dayjs from 'dayjs';
<<<<<<< HEAD
import { setConfig, frappeRequest } from 'frappe-ui';

const app = createApp(App);
setConfig('resourceFetcher', frappeRequest);
=======
import { setConfig, frappeRequest, pageMetaPlugin } from 'frappe-ui';

const app = createApp(App);
setConfig('resourceFetcher', frappeRequest);
app.use(pageMetaPlugin);
>>>>>>> c30fea3d

registerPlugins(app);
registerGlobalComponents(app);
const { auth, account } = registerControllers(app);
registerRouter(app, auth, account);

// sentry
if (window.press_frontend_sentry_dsn.includes('https://')) {
	Sentry.init({
		app,
		dsn: window.press_frontend_sentry_dsn,
		integrations: [
			new BrowserTracing({
				routingInstrumentation: Sentry.vueRouterInstrumentation(router),
				tracingOrigins: ['localhost', /^\//]
			})
		],
		logErrors: true,
		tracesSampleRate: 1.0
	});
}

// posthog
if (window.press_frontend_posthog_host.includes('https://')) {
	try {
		posthog.init(window.press_frontend_posthog_project_id, {
			api_host: window.press_frontend_posthog_host,
			autocapture: false,
			capture_pageview: false,
			capture_pageleave: false,
			advanced_disable_decide: true
		});
		window.posthog = posthog;
	} catch (e) {
		console.trace('Failed to initialize telemetry', e);
	}
}

app.mount('#app');

app.config.globalProperties.$dayjs = dayjs;
app.config.errorHandler = (error, instance) => {
	if (instance) {
		instance.$notify({
			icon: 'x',
			title: 'An error occurred',
			message: error.messages?.join('\n'),
			color: 'red'
		});
	}
	console.error(error);
};<|MERGE_RESOLUTION|>--- conflicted
+++ resolved
@@ -9,18 +9,11 @@
 import { BrowserTracing } from '@sentry/tracing';
 import router from './router/index';
 import dayjs from 'dayjs';
-<<<<<<< HEAD
-import { setConfig, frappeRequest } from 'frappe-ui';
-
-const app = createApp(App);
-setConfig('resourceFetcher', frappeRequest);
-=======
 import { setConfig, frappeRequest, pageMetaPlugin } from 'frappe-ui';
 
 const app = createApp(App);
 setConfig('resourceFetcher', frappeRequest);
 app.use(pageMetaPlugin);
->>>>>>> c30fea3d
 
 registerPlugins(app);
 registerGlobalComponents(app);
