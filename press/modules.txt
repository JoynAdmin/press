--- conflicted
+++ resolved
@@ -2,8 +2,5 @@
 Experimental
 Marketplace
 SaaS
-<<<<<<< HEAD
 Infrastructure
-=======
-Partner
->>>>>>> 75721530
+Partner