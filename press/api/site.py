--- conflicted
+++ resolved
@@ -166,12 +166,6 @@
 
 	domain = frappe.db.get_value("Press Settings", "Press Settings", ["domain"])
 	team = get_current_team()
-<<<<<<< HEAD
-=======
-	has_card, free_account = frappe.db.get_value(
-		"Team", team, ["default_payment_method", "free_account"]
-	)
->>>>>>> a8c23627
 
 	team_doc = frappe.get_doc("Team", team)
 	# disable site creation if card not added
