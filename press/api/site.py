# -*- coding: utf-8 -*-
# Copyright (c) 2019, Frappe and contributors
# For license information, please see license.txt

from __future__ import unicode_literals

import builtins
import gzip
import io
import json
import tarfile
from pathlib import Path

import dns.resolver
import wrapt
from boto3 import client
from botocore.exceptions import ClientError

import frappe
from frappe.core.utils import find
from frappe.desk.doctype.tag.tag import add_tag
from frappe.utils import cint, flt, time_diff_in_hours
from frappe.utils.password import get_decrypted_password
from press.press.doctype.agent_job.agent_job import job_detail
from press.press.doctype.plan.plan import get_plan_config
from press.press.doctype.remote_file.remote_file import get_remote_key
from press.press.doctype.site_update.site_update import (
	benches_with_available_update,
	should_try_update,
)
from press.utils import get_current_team, log_error


def protected(doctype):
	@wrapt.decorator
	def wrapper(wrapped, instance, args, kwargs):
		name = kwargs.get("name") or args[0]
		team = get_current_team()
		owner = frappe.db.get_value(doctype, name, "team")
		if frappe.session.data.user_type == "System User" or owner == team:
			return wrapped(*args, **kwargs)
		else:
			raise frappe.PermissionError

	return wrapper


@frappe.whitelist()
def new(site):
	team = get_current_team()
	bench = frappe.get_all(
		"Bench",
		fields=["name", "server"],
		filters={"status": "Active", "group": site["group"]},
		order_by="creation desc",
		limit=1,
	)[0].name
	site = frappe.get_doc(
		{
			"doctype": "Site",
			"subdomain": site["name"],
			"bench": bench,
			"apps": [{"app": app} for app in site["apps"]],
			"team": team,
			"plan": site["plan"],
			"remote_database_file": site["files"]["database"],
			"remote_public_file": site["files"]["public"],
			"remote_private_file": site["files"]["private"],
		},
	).insert(ignore_permissions=True)
	return site.name


@frappe.whitelist()
@protected("Site")
def jobs(name):
	jobs = frappe.get_all(
		"Agent Job",
		fields=["name", "job_type", "creation", "status", "start", "end", "duration"],
		filters={"site": name},
		limit=10,
	)
	return jobs


@frappe.whitelist()
@protected("Site")
def job(name, job):
	job = frappe.get_doc("Agent Job", job)
	job = job.as_dict()
	job.steps = frappe.get_all(
		"Agent Job Step",
		filters={"agent_job": job.name},
		fields=["step_name", "status", "start", "end", "duration", "output"],
		order_by="creation",
	)
	return job


@frappe.whitelist()
@protected("Site")
def running_jobs(name):
	jobs = frappe.get_all(
		"Agent Job", filters={"status": ("in", ("Pending", "Running")), "site": name}
	)
	return [job_detail(job.name) for job in jobs]


@frappe.whitelist()
@protected("Site")
def backups(name):
	available_offsite_backups = (
		frappe.db.get_single_value("Press Settings", "offsite_backups_count") or 30
	)
	fields = [
		"name",
		"with_files",
		"database_file",
		"database_size",
		"database_url",
		"private_file",
		"private_size",
		"private_url",
		"public_file",
		"public_size",
		"public_url",
		"creation",
		"status",
		"offsite",
	]
	latest_backups = frappe.get_all(
		"Site Backup",
		fields=fields,
		filters={"site": name, "status": ("!=", "Failure"), "offsite": 0},
		limit=5,
	)
	offsite_backups = frappe.get_all(
		"Site Backup",
		fields=fields,
		filters={"site": name, "status": ("!=", "Failure"), "offsite": 1},
		limit=available_offsite_backups,
	)
	return sorted(
		latest_backups + offsite_backups, key=lambda x: x["creation"], reverse=True
	)


@frappe.whitelist()
@protected("Site")
def get_backup_link(name, backup, file, expiration=3600):
<<<<<<< HEAD
	bucket = frappe.db.get_single_value("Press Settings", "aws_s3_bucket")
	backup_data = frappe.db.get_value("Site Backup", backup, "offsite_backup")
	file_path = json.loads(backup_data).get(file)

	s3 = client(
		"s3",
		aws_access_key_id=frappe.db.get_single_value(
			"Press Settings", "offsite_backups_access_key_id"
		),
		aws_secret_access_key=get_decrypted_password(
			"Press Settings", "Press Settings", "offsite_backups_secret_access_key"
		),
		region_name="ap-south-1",
	)

=======
>>>>>>> 399fdba4
	try:
		remote_file = frappe.db.get_value("Site Backup", backup, f"remote_{file}_file")
		return frappe.get_doc("Remote File", remote_file).download_link
	except ClientError:
		log_error(title="Offsite Backup Response Exception")


@frappe.whitelist()
@protected("Site")
def domains(name):
	domains = frappe.get_all(
		"Site Domain",
		fields=["name", "domain", "status", "retry_count"],
		filters={"site": name},
	)
	host_name = frappe.db.get_value("Site", name, "host_name")
	primary = find(domains, lambda x: x.domain == host_name)
	if primary:
		primary.primary = True
	return domains


@frappe.whitelist()
def activities(name, start=0):
	activities = frappe.get_all(
		"Site Activity",
		fields=["action", "reason", "creation", "owner"],
		filters={"site": name},
		start=start,
		limit=20,
	)

	for activity in activities:
		if activity.action == "Create":
			activity.action = "Site created"

	return activities


@frappe.whitelist()
@protected("Site")
def request_logs(name, start=0):
	logs = frappe.get_all(
		"Site Request Log",
		fields=["*"],
		filters={"site": name, "url": ("!=", "/api/method/ping")},
		start=start,
		limit=20,
	)
	return logs


@frappe.whitelist()
def options_for_new():
	team = get_current_team()
	groups = frappe.get_all(
		"Release Group",
		fields=["name", "`default`"],
		or_filters={"public": True, "team": team},
	)
	deployed_groups = []
	for group in groups:
		benches = frappe.get_all(
			"Bench",
			filters={"status": "Active", "group": group.name},
			order_by="creation desc",
			limit=1,
		)
		if not benches:
			continue
		bench = benches[0].name
		bench_doc = frappe.get_doc("Bench", bench)
		group_apps = frappe.get_all(
			"Frappe App",
			fields=["name", "frappe", "branch", "scrubbed", "repo_owner", "repo"],
			filters={"name": ("in", [row.app for row in bench_doc.apps])},
			or_filters={"team": team, "public": True},
		)
		order = {row.app: row.idx for row in bench_doc.apps}
		group["apps"] = sorted(group_apps, key=lambda x: order[x.name])
		deployed_groups.append(group)

	domain = frappe.db.get_value("Press Settings", "Press Settings", ["domain"])

	team_doc = frappe.get_doc("Team", team)
	# disable site creation if card not added
	disable_site_creation = (
		not team_doc.default_payment_method and not team_doc.erpnext_partner
	)
	allow_partner = team_doc.is_partner_and_has_enough_credits()

	return {
		"domain": domain,
		"groups": sorted(deployed_groups, key=lambda x: not x.default),
		"plans": get_plans(),
		"has_card": team_doc.default_payment_method,
		"free_account": team_doc.free_account,
		"allow_partner": allow_partner,
		"disable_site_creation": disable_site_creation,
	}


@frappe.whitelist()
def get_plans():
	return frappe.db.get_all(
		"Plan",
		fields=[
			"name",
			"plan_title",
			"price_usd",
			"price_inr",
			"concurrent_users",
			"cpu_time_per_day",
			"trial_period",
		],
		filters={"enabled": True},
		order_by="price_usd asc",
	)


@frappe.whitelist()
def all():
	sites = frappe.get_list(
		"Site",
		fields=["name", "status", "modified", "bench"],
		filters={"team": get_current_team(), "status": ("!=", "Archived")},
		order_by="creation desc",
	)
	benches_with_updates = set(benches_with_available_update())
	for site in sites:
		if site.bench in benches_with_updates:
			site.update_available = True

	return sites


@frappe.whitelist()
@protected("Site")
def get(name):
	team = get_current_team()
	site = frappe.get_doc("Site", name)
	installed_apps = [app.app for app in site.apps]
	bench = frappe.get_doc("Bench", site.bench)
	bench_apps = {}
	for app in bench.apps:
		app_team, app_public = frappe.db.get_value("Frappe App", app.app, ["team", "public"])
		if app.app in installed_apps or app_public or app_team == team:
			bench_apps[app.app] = app.idx

	available_apps = list(filter(lambda x: x not in installed_apps, bench_apps.keys()))
	installed_apps = frappe.get_all(
		"Frappe App",
		fields=["name", "repo_owner as owner", "scrubbed as repo", "url", "branch", "frappe"],
		filters={"name": ("in", installed_apps)},
	)
	available_apps = frappe.get_all(
		"Frappe App",
		fields=["name", "repo_owner as owner", "scrubbed as repo", "url", "branch"],
		filters={"name": ("in", available_apps)},
	)

	return {
		"name": site.name,
		"status": site.status,
		"installed_apps": sorted(installed_apps, key=lambda x: bench_apps[x.name]),
		"available_apps": sorted(available_apps, key=lambda x: bench_apps[x.name]),
		"setup_wizard_complete": site.setup_wizard_complete,
		"config": json.loads(site.config),
		"creation": site.creation,
		"last_updated": site.modified,
		"update_available": (site.bench in benches_with_available_update())
		and should_try_update(site),
	}


@frappe.whitelist()
@protected("Site")
def analytics(name, period="1 hour"):
	interval, divisor, = {
		"1 hour": ("1 HOUR", 60),
		"6 hours": ("6 HOUR", 5 * 60),
		"24 hours": ("24 HOUR", 30 * 60),
		"7 days": ("7 DAY", 3 * 60 * 60),
		"30 days": ("30 DAY", 12 * 60 * 60),
	}[period]

	def get_data(doctype, fields):
		query = f"""
			SELECT
				{fields},
				FROM_UNIXTIME({divisor} * (UNIX_TIMESTAMP(timestamp) DIV {divisor})) as _timestamp
			FROM
				`tab{doctype}`
			WHERE
				site = %s AND timestamp >= UTC_TIMESTAMP() - INTERVAL {interval}
			GROUP BY
				_timestamp
		"""
		result = frappe.db.sql(query, name, as_dict=True, debug=False)
		for row in result:
			row["timestamp"] = row.pop("_timestamp")
		return result

	usage_data = get_data("Site Request Log", "counter")
	request_data = get_data(
		"Site Request Log", "COUNT(name) as request_count, SUM(duration) as request_duration"
	)
	job_data = get_data(
		"Site Job Log", "COUNT(name) as job_count, SUM(duration) as job_duration"
	)
	uptime_data = get_data(
		"Site Uptime Log",
		"AVG(web) AS web, AVG(scheduler) AS scheduler, AVG(socketio) AS socketio",
	)
	plan = frappe.db.get_value("Site", name, "plan")
	plan_limit = get_plan_config(plan)["rate_limit"]["limit"]
	return {
		"usage_counter": [{"value": r.counter, "timestamp": r.timestamp} for r in usage_data],
		"request_count": [
			{"value": r.request_count, "timestamp": r.timestamp} for r in request_data
		],
		"request_cpu_time": [
			{"value": r.request_duration, "timestamp": r.timestamp} for r in request_data
		],
		"job_count": [{"value": r.job_count * 1000, "timestamp": r.timestamp} for r in job_data],
		"job_cpu_time": [
			{"value": r.job_duration * 1000, "timestamp": r.timestamp} for r in job_data
		],
		"uptime": (uptime_data + [{}] * 60)[:60],
		"plan_limit": plan_limit,
	}


@frappe.whitelist()
@protected("Site")
def current_plan(name):
	plan_name = frappe.db.get_value("Site", name, "plan")
	plan = frappe.get_doc("Plan", plan_name)
	site_plan_changes = frappe.db.get_all(
		"Site Plan Change",
		filters={"site": name},
		fields=["name", "type", "owner", "to_plan", "timestamp"],
		order_by="timestamp desc",
		limit=5,
	)
	result = frappe.get_all(
		"Site Request Log",
		fields=["reset", "counter"],
		filters={"site": name},
		order_by="creation desc",
		limit=1,
	)
	if result:
		result = result[0]
		# cpu usage in microseconds
		total_cpu_usage = cint(result.counter)
		# convert into hours
		total_cpu_usage_hours = flt(total_cpu_usage / (3.6 * (10 ** 9)), 5)
	else:
		total_cpu_usage_hours = 0

	# number of hours until cpu usage resets
	now = frappe.utils.now_datetime()
	today_end = now.replace(hour=23, minute=59, second=59)
	hours_left_today = flt(time_diff_in_hours(today_end, now), 2)

	return {
		"current_plan": plan,
		"history": site_plan_changes,
		"total_cpu_usage_hours": total_cpu_usage_hours,
		"hours_until_reset": hours_left_today,
	}


@frappe.whitelist()
@protected("Site")
def change_plan(name, plan):
	frappe.get_doc("Site", name).change_plan(plan)


@frappe.whitelist()
@protected("Site")
def deactivate(name):
	frappe.get_doc("Site", name).deactivate()


@frappe.whitelist()
@protected("Site")
def activate(name):
	frappe.get_doc("Site", name).activate()


@frappe.whitelist()
@protected("Site")
def login(name):
	return frappe.get_doc("Site", name).login()


@frappe.whitelist()
@protected("Site")
def update(name):
	return frappe.get_doc("Site", name).schedule_update()


@frappe.whitelist()
@protected("Site")
def backup(name, with_files=False):
	frappe.get_doc("Site", name).backup(with_files)


@frappe.whitelist()
@protected("Site")
def archive(name):
	frappe.get_doc("Site", name).archive()


@frappe.whitelist()
@protected("Site")
def reinstall(name):
	frappe.get_doc("Site", name).reinstall()


@frappe.whitelist()
@protected("Site")
def migrate(name):
	frappe.get_doc("Site", name).migrate()


@frappe.whitelist()
@protected("Site")
def restore(name, files):
	site = frappe.get_doc("Site", name)
	site.remote_database_file = files["database"]
	site.remote_public_file = files["public"]
	site.remote_private_file = files["private"]
	site.save()
	site.restore_site()


@frappe.whitelist()
def exists(subdomain):
	return bool(
		frappe.db.exists("Site", {"subdomain": subdomain, "status": ("!=", "Archived")})
	)


@frappe.whitelist()
@protected("Site")
def setup_wizard_complete(name):
	return frappe.get_doc("Site", name).is_setup_wizard_complete()


def check_dns_cname_a(name, domain):
	def check_dns_cname(name, domain):
		try:
			answer = dns.resolver.query(domain, "CNAME")[0].to_text()
			mapped_domain = answer.rsplit(".", 1)[0]
			if mapped_domain == name:
				return True
		except Exception:
			log_error("DNS Query Exception - CNAME", site=name, domain=domain)
		return False

	def check_dns_a(name, domain):
		try:
			domain_ip = dns.resolver.query(domain, "A")[0].to_text()
			site_ip = dns.resolver.query(name, "A")[0].to_text()
			if domain_ip == site_ip:
				return True
		except Exception:
			log_error("DNS Query Exception - A", site=name, domain=domain)
		return False

	return check_dns_cname(name, domain) or check_dns_a(name, domain)


@frappe.whitelist()
@protected("Site")
def check_dns(name, domain):
	return check_dns_cname_a(name, domain)


@frappe.whitelist()
def domain_exists(domain):
	return frappe.db.get_value("Site Domain", domain.lower(), "site")


@frappe.whitelist()
@protected("Site")
def add_domain(name, domain):
	frappe.get_doc("Site", name).add_domain(domain)


@frappe.whitelist()
@protected("Site")
def remove_domain(name, domain):
	frappe.get_doc("Site", name).remove_domain(domain)


@frappe.whitelist()
@protected("Site")
def retry_add_domain(name, domain):
	frappe.get_doc("Site", name).retry_add_domain(domain)


@frappe.whitelist()
@protected("Site")
def set_host_name(name, domain):
	frappe.get_doc("Site", name).set_host_name(domain)


@frappe.whitelist()
@protected("Site")
def install_app(name, app):
	frappe.get_doc("Site", name).install_app(app)


@frappe.whitelist()
@protected("Site")
def uninstall_app(name, app):
	frappe.get_doc("Site", name).uninstall_app(app)


@frappe.whitelist()
@protected("Site")
def logs(name):
	return frappe.get_doc("Site", name).server_logs


@frappe.whitelist()
@protected("Site")
def log(name, log):
	return frappe.get_doc("Site", name).get_server_log(log)


@frappe.whitelist()
@protected("Site")
def update_config(name, config):
	allowed_keys = [
		"encryption_key",
		"mail_server",
		"mail_port",
		"mail_login",
		"mail_password",
		"use_ssl",
		"auto_email_id",
		"mute_emails",
		"server_script_enabled",
		"disable_website_cache",
		"disable_global_search",
		"max_file_size",
	]
	if any(key not in allowed_keys for key in config.keys()):
		return

	# Remove keys with empty values
	config = {key: value for key, value in config.items() if value != ""}

	for key in ["max_file_size", "mail_port"]:
		if key in config:
			config[key] = cint(config[key])

	frappe.get_doc("Site", name).update_site_config(config)


def validate_database_backup(filename, content):
	try:
		with gzip.open(io.BytesIO(content)) as f:
			line = f.readline().decode().lower()
			if "mysql" in line or "mariadb" in line:
				return True
	except Exception:
		log_error("Invalid Database Backup File", filename=filename, content=content[:1024])


def validate_files_backup(filename, content, type):
	try:
		with tarfile.TarFile.open(fileobj=io.BytesIO(content), mode="r:") as f:
			files = f.getnames()
			if files:
				path = Path(files[0])
				if (
					path.name == "files"
					and path.parent.name == type
					and path.parent.parent.parent.name == ""
					and builtins.all(file.startswith(files[0]) for file in files)
				):
					return True
	except tarfile.TarError:
		log_error("Invalid Files Backup File", filename=filename, content=content[:1024])


def validate_backup(filename, content, type):
	if type == "database":
		return validate_database_backup(filename, content)
	else:
		return validate_files_backup(filename, content, type)


@frappe.whitelist()
def upload_backup():
	content = frappe.local.uploaded_file
	filename = frappe.local.uploaded_filename
	if validate_backup(filename, content, frappe.form_dict.type):
		file = frappe.get_doc(
			{
				"doctype": "File",
				"folder": "Home/Backup Uploads",
				"file_name": filename,
				"is_private": 1,
				"content": content,
			}
		)
		file.save(ignore_permissions=True)
		return file.file_url
	else:
		frappe.throw("Invalid Backup File")


@frappe.whitelist()
def get_upload_link(file, parts=1):
	bucket_name = frappe.db.get_single_value("Press Settings", "remote_uploads_bucket")
	expiration = frappe.db.get_single_value("Press Settings", "remote_link_expiry") or 3600
	object_name = get_remote_key(file)
	parts = int(parts)

	s3_client = client(
		"s3",
		aws_access_key_id=frappe.db.get_single_value(
			"Press Settings", "remote_access_key_id"
		),
		aws_secret_access_key=get_decrypted_password(
			"Press Settings", "Press Settings", "remote_secret_access_key"
		),
		region_name="ap-south-1",
	)
	try:
		# The response contains the presigned URL and required fields
		if parts > 1:
			signed_urls = []
			response = s3_client.create_multipart_upload(Bucket=bucket_name, Key=object_name)

			for count in range(parts):
				signed_url = s3_client.generate_presigned_url(
					ClientMethod="upload_part",
					Params={
						"Bucket": bucket_name,
						"Key": object_name,
						"UploadId": response.get("UploadId"),
						"PartNumber": count + 1,
					},
				)
				signed_urls.append(signed_url)

			payload = response
			payload["signed_urls"] = signed_urls
			return payload

		return s3_client.generate_presigned_post(
			bucket_name, object_name, ExpiresIn=expiration
		)

	except ClientError as e:
		log_error("Failed to Generate Presigned URL", content=e)


@frappe.whitelist()
def multipart_exit(file, id, action, parts=None):
	s3_client = client(
		"s3",
		aws_access_key_id=frappe.db.get_single_value(
			"Press Settings", "remote_access_key_id"
		),
		aws_secret_access_key=get_decrypted_password(
			"Press Settings", "Press Settings", "remote_secret_access_key"
		),
		region_name="ap-south-1",
	)
	if action == "abort":
		response = s3_client.abort_multipart_upload(
			Bucket="uploads.frappe.cloud", Key=file, UploadId=id,
		)
	elif action == "complete":
		parts = json.loads(parts)
		# After completing for all parts, you will use complete_multipart_upload api which requires that parts list
		response = s3_client.complete_multipart_upload(
			Bucket="uploads.frappe.cloud",
			Key=file,
			UploadId=id,
			MultipartUpload={"Parts": parts},
		)
	return response


@frappe.whitelist()
def uploaded_backup_info(file, path, type, size):
	doc = frappe.get_doc(
		{
			"doctype": "Remote File",
			"file_name": file,
			"file_type": type,
			"file_size": size,
			"file_path": path,
			"bucket": frappe.db.get_single_value("Press Settings", "remote_uploads_bucket"),
		}
	).insert()
	add_tag("Site Upload", doc.doctype, doc.name)
	return doc.name<|MERGE_RESOLUTION|>--- conflicted
+++ resolved
@@ -148,24 +148,6 @@
 @frappe.whitelist()
 @protected("Site")
 def get_backup_link(name, backup, file, expiration=3600):
-<<<<<<< HEAD
-	bucket = frappe.db.get_single_value("Press Settings", "aws_s3_bucket")
-	backup_data = frappe.db.get_value("Site Backup", backup, "offsite_backup")
-	file_path = json.loads(backup_data).get(file)
-
-	s3 = client(
-		"s3",
-		aws_access_key_id=frappe.db.get_single_value(
-			"Press Settings", "offsite_backups_access_key_id"
-		),
-		aws_secret_access_key=get_decrypted_password(
-			"Press Settings", "Press Settings", "offsite_backups_secret_access_key"
-		),
-		region_name="ap-south-1",
-	)
-
-=======
->>>>>>> 399fdba4
 	try:
 		remote_file = frappe.db.get_value("Site Backup", backup, f"remote_{file}_file")
 		return frappe.get_doc("Remote File", remote_file).download_link
