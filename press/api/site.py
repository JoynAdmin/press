# -*- coding: utf-8 -*-
# Copyright (c) 2019, Frappe and contributors
# For license information, please see license.txt

from __future__ import unicode_literals

import json

import dns.resolver
import wrapt
from boto3 import client
from botocore.exceptions import ClientError

import frappe
from frappe.core.utils import find
from frappe.desk.doctype.tag.tag import add_tag
from frappe.utils import cint, flt, time_diff_in_hours
from frappe.utils.password import get_decrypted_password
from press.press.doctype.agent_job.agent_job import job_detail
from press.press.doctype.remote_file.remote_file import get_remote_key
from press.press.doctype.site_update.site_update import (
	benches_with_available_update,
	should_try_update,
)
from press.utils import (
	get_current_team,
	log_error,
	get_frappe_backups,
	get_client_blacklisted_keys,
)


def protected(doctype):
	@wrapt.decorator
	def wrapper(wrapped, instance, args, kwargs):
		name = kwargs.get("name") or args[0]
		team = get_current_team()
		owner = frappe.db.get_value(doctype, name, "team")
		if frappe.session.data.user_type == "System User" or owner == team:
			return wrapped(*args, **kwargs)
		else:
			raise frappe.PermissionError

	return wrapper


@frappe.whitelist()
def new(site):
	team = get_current_team(get_doc=True)
	files = site.get("files", {})

	domain = frappe.db.get_single_value("Press Settings", "domain")
	cluster = frappe.db.get_single_value("Press Settings", "cluster")
	proxy_servers = frappe.get_all(
		"Proxy Server",
		[
			["status", "=", "Active"],
			["cluster", "=", cluster],
			["Proxy Server Domain", "domain", "=", domain],
		],
		pluck="name",
	)

	bench = frappe.db.sql(
		"""
	SELECT
		bench.name
	FROM
		tabBench bench
	LEFT JOIN
		tabServer server
	ON
		bench.server = server.name
	WHERE
		server.proxy_server in %s AND bench.status = "Active" AND bench.group = %s
	ORDER BY
		server.use_for_new_sites DESC, bench.creation DESC
	LIMIT 1
	""",
		(proxy_servers, site["group"]),
		as_dict=True,
	)[0].name
	plan = site["plan"]
	site = frappe.get_doc(
		{
			"doctype": "Site",
			"subdomain": site["name"],
			"bench": bench,
			"apps": [{"app": app} for app in site["apps"]],
			"team": team.name,
			"free": team.free_account,
			"subscription_plan": plan,
			"remote_config_file": files.get("config"),
			"remote_database_file": files.get("database"),
			"remote_public_file": files.get("public"),
			"remote_private_file": files.get("private"),
		},
	).insert(ignore_permissions=True)
	site.create_subscription(plan)
	return {
		"site": site.name,
		"job": frappe.db.get_value(
			"Agent Job",
			filters={
				"site": site.name,
				"job_type": ("in", ["New Site", "New Site from Backup"]),
			},
		),
	}


@frappe.whitelist()
@protected("Site")
def jobs(name, start=0):
	jobs = frappe.get_all(
		"Agent Job",
		fields=["name", "job_type", "creation", "status", "start", "end", "duration"],
		filters={"site": name},
		start=start,
		limit=10,
	)
	return jobs


@frappe.whitelist()
def job(job):
	job = frappe.get_doc("Agent Job", job)
	job = job.as_dict()
	job.steps = frappe.get_all(
		"Agent Job Step",
		filters={"agent_job": job.name},
		fields=["step_name", "status", "start", "end", "duration", "output"],
		order_by="creation",
	)
	return job


@frappe.whitelist()
@protected("Site")
def running_jobs(name):
	jobs = frappe.get_all(
		"Agent Job", filters={"status": ("in", ("Pending", "Running")), "site": name}
	)
	return [job_detail(job.name) for job in jobs]


@frappe.whitelist()
@protected("Site")
def backups(name):
	available_offsite_backups = (
		frappe.db.get_single_value("Press Settings", "offsite_backups_count") or 30
	)
	fields = [
		"name",
		"with_files",
		"database_file",
		"database_size",
		"database_url",
		"private_file",
		"private_size",
		"private_url",
		"public_file",
		"public_size",
		"public_url",
		"creation",
		"status",
		"offsite",
		"remote_database_file",
		"remote_public_file",
		"remote_private_file",
	]
	latest_backups = frappe.get_all(
		"Site Backup",
		fields=fields,
		filters={"site": name, "files_availability": "Available", "offsite": 0},
		order_by="creation desc",
		limit=10,
	)
	offsite_backups = frappe.get_all(
		"Site Backup",
		fields=fields,
		filters={"site": name, "files_availability": "Available", "offsite": 1},
		order_by="creation desc",
		limit_page_length=available_offsite_backups,
	)
	return sorted(
		latest_backups + offsite_backups, key=lambda x: x["creation"], reverse=True
	)


@frappe.whitelist()
@protected("Site")
def get_backup_link(name, backup, file):
	try:
		remote_file = frappe.db.get_value("Site Backup", backup, f"remote_{file}_file")
		return frappe.get_doc("Remote File", remote_file).download_link
	except ClientError:
		log_error(title="Offsite Backup Response Exception")


@frappe.whitelist()
@protected("Site")
def domains(name):
	domains = frappe.get_all(
		"Site Domain",
		fields=["name", "domain", "status", "retry_count", "redirect_to_primary"],
		filters={"site": name},
	)
	host_name = frappe.db.get_value("Site", name, "host_name")
	primary = find(domains, lambda x: x.domain == host_name)
	if primary:
		primary.primary = True
	return domains


@frappe.whitelist()
def activities(name, start=0):
	activities = frappe.get_all(
		"Site Activity",
		fields=["action", "reason", "creation", "owner"],
		filters={"site": name},
		start=start,
		limit=20,
	)

	for activity in activities:
		if activity.action == "Create":
			activity.action = "Site created"

	return activities


@frappe.whitelist()
@protected("Site")
def request_logs(name, start=0):
	logs = frappe.get_all(
		"Site Request Log",
		fields=["*"],
		filters={"site": name, "url": ("!=", "/api/method/ping")},
		start=start,
		limit=20,
	)
	return logs


@frappe.whitelist()
def options_for_new():
	team = get_current_team()
	versions = frappe.get_all(
		"Frappe Version",
		["name", "number", "default", "status"],
		{"public": True},
		order_by="`default` desc, number desc",
	)
	deployed_versions = []
	apps = set()
	for version in versions:
		groups = frappe.get_all(
			"Release Group",
			fields=["name", "`default`", "title"],
			filters={"enabled": True, "version": version.name},
			or_filters={"public": True, "team": team},
			order_by="public desc",
		)
		for group in groups:
			# Find most recently created bench
			# Assume that this bench has all the latest updates
			benches = frappe.get_all(
				"Bench",
				filters={"status": "Active", "group": group.name},
				order_by="creation desc",
				limit=1,
			)
			if not benches:
				continue

			bench = frappe.get_doc("Bench", benches[0].name)
			bench_apps = [app.source for app in bench.apps]
			app_sources = frappe.get_all(
				"App Source",
				[
					"name",
					"app",
					"repository_url",
					"repository_owner",
					"branch",
					"team",
					"public",
					"app_title",
					"frappe",
				],
				filters={"name": ("in", bench_apps)},
				or_filters={"public": True, "team": team},
			)
			group["apps"] = sorted(app_sources, key=lambda x: bench_apps.index(x.name))
			version.setdefault("groups", []).append(group)
			apps.update([source.app for source in app_sources])
		if version.get("groups"):
			deployed_versions.append(version)

	marketplace_apps = frappe.db.get_all(
		"Marketplace App",
		fields=["title", "category", "image", "description", "app", "route"],
		filters={"app": ("in", list(apps))},
	)

	domain = frappe.db.get_value("Press Settings", "Press Settings", ["domain"])

	team_doc = frappe.get_doc("Team", team)
	# disable site creation if card not added
	disable_site_creation = (
		not team_doc.default_payment_method and not team_doc.erpnext_partner
	)
	allow_partner = team_doc.is_partner_and_has_enough_credits()
	return {
		"domain": domain,
		"plans": get_plans(),
		"has_card": team_doc.default_payment_method,
		"free_account": team_doc.free_account,
		"allow_partner": allow_partner,
		"disable_site_creation": disable_site_creation,
		"marketplace_apps": {row.app: row for row in marketplace_apps},
		"versions": deployed_versions,
	}


@frappe.whitelist()
def get_plans():
	filters = {"enabled": True, "document_type": "Site", "price_usd": (">", 0)}
	if frappe.local.dev_server:
		del filters["price_usd"]

	return frappe.db.get_all(
		"Plan",
		fields=[
			"name",
			"plan_title",
			"price_usd",
			"price_inr",
			"concurrent_users",
			"cpu_time_per_day",
			"trial_period",
			"max_storage_usage",
			"max_database_usage",
		],
		filters=filters,
		order_by="price_usd asc",
	)


@frappe.whitelist()
def all():
	sites = frappe.get_list(
		"Site",
		fields=[
			"name",
			"status",
			"creation",
			"bench",
			"current_cpu_usage",
			"current_database_usage",
			"current_disk_usage",
		],
		filters={"team": get_current_team(), "status": ("!=", "Archived")},
		order_by="creation desc",
	)
	benches_with_updates = set(benches_with_available_update())
	for site in sites:
		if site.bench in benches_with_updates and should_try_update(site):
			site.update_available = True

	benches = frappe.db.get_all(
		"Bench",
		fields=["name", "group"],
		filters={"name": ("in", set([site.bench for site in sites]))},
	)

	# includes public groups
	groups_with_sites = frappe.db.get_all(
		"Release Group",
		fields=["name", "title", "creation", "version", "team", "public"],
		filters={"enabled": True, "name": ("in", set([bench.group for bench in benches]))},
		order_by="creation desc",
	)

	empty_private_groups = frappe.db.get_all(
		"Release Group",
		fields=["name", "title", "creation", "version", "team", "public"],
<<<<<<< HEAD
		filters={"enabled": True, "team": get_current_team(), "public": False},
=======
		filters={
			"enabled": True,
			"team": get_current_team(),
			"public": False,
			"name": ("not in", set([bench.group for bench in benches])),
		},
>>>>>>> 797831c4
		order_by="creation desc",
	)

	groups = groups_with_sites + empty_private_groups

	for group in groups:
		group.benches = [bench for bench in benches if bench.group == group.name]
		group.owned_by_team = get_current_team() == group.team

		group.sites = []
		for bench in group.benches:
			group.sites += [site for site in sites if site.bench == bench.name]

	return groups


@frappe.whitelist()
@protected("Site")
def get(name):
	site = frappe.get_doc("Site", name)
	update_available = (
		site.bench in benches_with_available_update()
	) and should_try_update(site)

	return {
		"name": site.name,
		"status": site.status,
		"setup_wizard_complete": site.setup_wizard_complete,
		"update_available": update_available,
	}


@frappe.whitelist()
@protected("Site")
def overview(name):
	site = frappe.get_cached_doc("Site", name)

	return {
		"recent_activity": frappe.db.get_all(
			"Site Activity",
			fields="*",
			filters={"site": name},
			order_by="creation desc",
			limit=3,
		),
		"plan": current_plan(name),
		"info": {
			"created_by": frappe.db.get_value(
				"User", site.team, ["first_name", "last_name", "user_image"], as_dict=True
			),
			"created_on": site.creation,
			"last_deployed": (
				frappe.db.get_all(
					"Site Activity",
					filters={"site": name, "action": "Update"},
					order_by="creation desc",
					limit=1,
					pluck="creation",
				)
				or [None]
			)[0],
		},
		"installed_apps": get_installed_apps(site),
		"domains": domains(name),
	}


def get_installed_apps(site):
	installed_apps = [app.app for app in site.apps]
	bench_sources = {}
	installed_sources = []
	bench = frappe.get_doc("Bench", site.bench)
	bench_sources = [app.source for app in bench.apps]
	sources = frappe.get_all(
		"App Source",
		fields=[
			"name",
			"app",
			"repository_url",
			"repository_owner",
			"branch",
			"team",
			"public",
			"app_title as title",
		],
		filters={"name": ("in", bench_sources)},
	)
	for source in sources:
		if source.app in installed_apps:
			installed_sources.append(source)

	return sorted(installed_sources, key=lambda x: bench_sources.index(x.name))


@frappe.whitelist()
@protected("Site")
def available_apps(name):
	team = get_current_team()
	site = frappe.get_doc("Site", name)
	installed_apps = [app.app for app in site.apps]

	bench = frappe.get_doc("Bench", site.bench)
	bench_sources = [app.source for app in bench.apps]

	available_sources = []
	sources = frappe.get_all(
		"App Source",
		fields=[
			"name",
			"app",
			"repository_url",
			"repository_owner",
			"branch",
			"team",
			"public",
			"app_title as title",
		],
		filters={"name": ("in", bench_sources)},
	)
	for source in sources:
		if (source.app not in installed_apps) and (source.public or source.team == team):
			available_sources.append(source)

	return sorted(available_sources, key=lambda x: bench_sources.index(x.name))


@frappe.whitelist()
@protected("Site")
def current_plan(name):
	site = frappe.get_doc("Site", name)
	plan = frappe.get_doc("Plan", site.plan)
	result = frappe.get_all(
		"Site Request Log",
		fields=["reset", "counter"],
		filters={"site": name},
		order_by="timestamp desc",
		limit=1,
	)
	if result:
		result = result[0]
		# cpu usage in microseconds
		total_cpu_usage = cint(result.counter)
		# convert into hours
		total_cpu_usage_hours = flt(total_cpu_usage / (3.6 * (10 ** 9)), 5)
	else:
		total_cpu_usage_hours = 0

	usage = frappe.get_all(
		"Site Usage",
		fields=["database", "public", "private"],
		filters={"site": name},
		order_by="creation desc",
		limit=1,
	)
	if usage:
		usage = usage[0]
		total_database_usage = usage.database
		total_storage_usage = usage.public + usage.private
	else:
		total_database_usage = 0
		total_storage_usage = 0

	# number of hours until cpu usage resets
	now = frappe.utils.now_datetime()
	today_end = now.replace(hour=23, minute=59, second=59)
	hours_left_today = flt(time_diff_in_hours(today_end, now), 2)

	return {
		"current_plan": plan,
		"total_cpu_usage_hours": total_cpu_usage_hours,
		"hours_until_reset": hours_left_today,
		"max_database_usage": plan.max_database_usage,
		"max_storage_usage": plan.max_storage_usage,
		"total_database_usage": total_database_usage,
		"total_storage_usage": total_storage_usage,
		"usage_in_percent": {
			"cpu": site.current_cpu_usage,
			"disk": site.current_disk_usage,
			"database": site.current_database_usage,
		},
	}


@frappe.whitelist()
@protected("Site")
def change_plan(name, plan):
	frappe.get_doc("Site", name).change_plan(plan)


@frappe.whitelist()
@protected("Site")
def deactivate(name):
	frappe.get_doc("Site", name).deactivate()


@frappe.whitelist()
@protected("Site")
def activate(name):
	frappe.get_doc("Site", name).activate()


@frappe.whitelist()
@protected("Site")
def login(name):
	return frappe.get_doc("Site", name).login()


@frappe.whitelist()
@protected("Site")
def update(name):
	return frappe.get_doc("Site", name).schedule_update()


@frappe.whitelist()
@protected("Site")
def backup(name, with_files=False):
	frappe.get_doc("Site", name).backup(with_files)


@frappe.whitelist()
@protected("Site")
def archive(name):
	frappe.get_doc("Site", name).archive()


@frappe.whitelist()
@protected("Site")
def reinstall(name):
	frappe.get_doc("Site", name).reinstall()


@frappe.whitelist()
@protected("Site")
def migrate(name):
	frappe.get_doc("Site", name).migrate()


@frappe.whitelist()
@protected("Site")
def restore(name, files):
	site = frappe.get_doc("Site", name)
	site.remote_database_file = files["database"]
	site.remote_public_file = files["public"]
	site.remote_private_file = files["private"]
	site.save()
	site.restore_site()


@frappe.whitelist()
def exists(subdomain):
	return bool(
		frappe.db.exists("Site", {"subdomain": subdomain, "status": ("!=", "Archived")})
	)


@frappe.whitelist()
@protected("Site")
def setup_wizard_complete(name):
	return frappe.get_doc("Site", name).is_setup_wizard_complete()


def check_dns_cname_a(name, domain):
	def check_dns_cname(name, domain):
		try:
			answer = dns.resolver.query(domain, "CNAME")[0].to_text()
			mapped_domain = answer.rsplit(".", 1)[0]
			if mapped_domain == name:
				return True
		except Exception:
			log_error("DNS Query Exception - CNAME", site=name, domain=domain)
		return False

	def check_dns_a(name, domain):
		try:
			domain_ip = dns.resolver.query(domain, "A")[0].to_text()
			site_ip = dns.resolver.query(name, "A")[0].to_text()
			if domain_ip == site_ip:
				return True
		except Exception:
			log_error("DNS Query Exception - A", site=name, domain=domain)
		return False

	return check_dns_cname(name, domain) or check_dns_a(name, domain)


@frappe.whitelist()
@protected("Site")
def check_dns(name, domain):
	return check_dns_cname_a(name, domain)


@frappe.whitelist()
def domain_exists(domain):
	return frappe.db.get_value("Site Domain", domain.lower(), "site")


@frappe.whitelist()
@protected("Site")
def add_domain(name, domain):
	frappe.get_doc("Site", name).add_domain(domain)


@frappe.whitelist()
@protected("Site")
def remove_domain(name, domain):
	frappe.get_doc("Site", name).remove_domain(domain)


@frappe.whitelist()
@protected("Site")
def retry_add_domain(name, domain):
	frappe.get_doc("Site", name).retry_add_domain(domain)


@frappe.whitelist()
@protected("Site")
def set_host_name(name, domain):
	frappe.get_doc("Site", name).set_host_name(domain)


@frappe.whitelist()
@protected("Site")
def set_redirect(name, domain):
	frappe.get_doc("Site", name).set_redirect(domain)


@frappe.whitelist()
@protected("Site")
def unset_redirect(name, domain):
	frappe.get_doc("Site", name).unset_redirect(domain)


@frappe.whitelist()
@protected("Site")
def install_app(name, app):
	frappe.get_doc("Site", name).install_app(app)


@frappe.whitelist()
@protected("Site")
def uninstall_app(name, app):
	frappe.get_doc("Site", name).uninstall_app(app)


@frappe.whitelist()
@protected("Site")
def logs(name):
	return frappe.get_doc("Site", name).server_logs


@frappe.whitelist()
@protected("Site")
def log(name, log):
	return frappe.get_doc("Site", name).get_server_log(log)


@frappe.whitelist()
@protected("Site")
def site_config(name):
	site = frappe.get_doc("Site", name)
	return list(filter(lambda x: not x.internal, site.configuration))


@frappe.whitelist()
@protected("Site")
def update_config(name, config):
	config = frappe.parse_json(config)
	config = [frappe._dict(c) for c in config]
	blacklisted_keys = get_client_blacklisted_keys()

	sanitized_config = []
	for c in config:
		if c.key in blacklisted_keys:
			continue
		if c.type == "Number":
			c.value = flt(c.value)
		elif c.type in ("JSON", "Boolean"):
			c.value = frappe.parse_json(c.value)
		sanitized_config.append(c)

	site = frappe.get_doc("Site", name)
	site.update_site_config(sanitized_config)
	return list(filter(lambda x: not x.internal, site.configuration))


@frappe.whitelist()
def get_upload_link(file, parts=1):
	bucket_name = frappe.db.get_single_value("Press Settings", "remote_uploads_bucket")
	expiration = frappe.db.get_single_value("Press Settings", "remote_link_expiry") or 3600
	object_name = get_remote_key(file)
	parts = int(parts)

	s3_client = client(
		"s3",
		aws_access_key_id=frappe.db.get_single_value(
			"Press Settings", "remote_access_key_id"
		),
		aws_secret_access_key=get_decrypted_password(
			"Press Settings", "Press Settings", "remote_secret_access_key"
		),
		region_name="ap-south-1",
	)
	try:
		# The response contains the presigned URL and required fields
		if parts > 1:
			signed_urls = []
			response = s3_client.create_multipart_upload(Bucket=bucket_name, Key=object_name)

			for count in range(parts):
				signed_url = s3_client.generate_presigned_url(
					ClientMethod="upload_part",
					Params={
						"Bucket": bucket_name,
						"Key": object_name,
						"UploadId": response.get("UploadId"),
						"PartNumber": count + 1,
					},
				)
				signed_urls.append(signed_url)

			payload = response
			payload["signed_urls"] = signed_urls
			return payload

		return s3_client.generate_presigned_post(
			bucket_name, object_name, ExpiresIn=expiration
		)

	except ClientError as e:
		log_error("Failed to Generate Presigned URL", content=e)


@frappe.whitelist()
def multipart_exit(file, id, action, parts=None):
	s3_client = client(
		"s3",
		aws_access_key_id=frappe.db.get_single_value(
			"Press Settings", "remote_access_key_id"
		),
		aws_secret_access_key=get_decrypted_password(
			"Press Settings", "Press Settings", "remote_secret_access_key"
		),
		region_name="ap-south-1",
	)
	if action == "abort":
		response = s3_client.abort_multipart_upload(
			Bucket="uploads.frappe.cloud", Key=file, UploadId=id,
		)
	elif action == "complete":
		parts = json.loads(parts)
		# After completing for all parts, you will use complete_multipart_upload api which requires that parts list
		response = s3_client.complete_multipart_upload(
			Bucket="uploads.frappe.cloud",
			Key=file,
			UploadId=id,
			MultipartUpload={"Parts": parts},
		)
	return response


@frappe.whitelist()
def uploaded_backup_info(file=None, path=None, type=None, size=None, url=None):
	doc = frappe.get_doc(
		{
			"doctype": "Remote File",
			"file_name": file,
			"file_type": type,
			"file_size": size,
			"file_path": path,
			"url": url,
			"bucket": frappe.db.get_single_value("Press Settings", "remote_uploads_bucket"),
		}
	).insert()
	add_tag("Site Upload", doc.doctype, doc.name)
	return doc.name


@frappe.whitelist()
def get_backup_links(url, email, password):
	files = get_frappe_backups(url, email, password)
	remote_files = []
	for file_type, file_url in files.items():
		file_name = file_url.split("backups/")[1].split("?sid=")[0]
		remote_files.append(
			{
				"type": file_type,
				"remote_file": uploaded_backup_info(file=file_name, url=file_url, type=file_type),
				"file_name": file_name,
				"url": file_url,
			}
		)

	return remote_files<|MERGE_RESOLUTION|>--- conflicted
+++ resolved
@@ -386,16 +386,12 @@
 	empty_private_groups = frappe.db.get_all(
 		"Release Group",
 		fields=["name", "title", "creation", "version", "team", "public"],
-<<<<<<< HEAD
-		filters={"enabled": True, "team": get_current_team(), "public": False},
-=======
 		filters={
 			"enabled": True,
 			"team": get_current_team(),
 			"public": False,
 			"name": ("not in", set([bench.group for bench in benches])),
 		},
->>>>>>> 797831c4
 		order_by="creation desc",
 	)
 
