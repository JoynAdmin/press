--- conflicted
+++ resolved
@@ -723,9 +723,6 @@
 
 
 @frappe.whitelist()
-<<<<<<< HEAD
-def uploaded_backup_info(file=None, path=None, type=None, size=None, url=None):
-=======
 def multipart_exit(file, id, action, parts=None):
 	s3_client = client(
 		"s3",
@@ -754,8 +751,7 @@
 
 
 @frappe.whitelist()
-def uploaded_backup_info(file, path, type, size):
->>>>>>> e93a072c
+def uploaded_backup_info(file=None, path=None, type=None, size=None, url=None):
 	doc = frappe.get_doc(
 		{
 			"doctype": "Remote File",
