--- conflicted
+++ resolved
@@ -519,7 +519,6 @@
 
 
 @frappe.whitelist()
-<<<<<<< HEAD
 def archive(name, title):
 	benches = frappe.get_list("Bench", filters={"group": name, "status": "Active"})
 
@@ -530,7 +529,8 @@
 	group.title = f"{title}.archived"
 	group.enabled = 0
 	group.save()
-=======
+  
+  
 @protected("Bench")
 def logs(name, bench):
 	if frappe.db.get_value("Bench", bench, "group") == name:
@@ -541,5 +541,4 @@
 @protected("Bench")
 def log(name, bench, log):
 	if frappe.db.get_value("Bench", bench, "group") == name:
-		return frappe.get_doc("Bench", bench).get_server_log(log)
->>>>>>> 62323289
+		return frappe.get_doc("Bench", bench).get_server_log(log)