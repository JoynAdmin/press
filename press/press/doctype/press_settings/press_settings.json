--- conflicted
+++ resolved
@@ -1007,11 +1007,11 @@
    "read_only": 1
   },
   {
-<<<<<<< HEAD
    "fieldname": "arm_build_server",
    "fieldtype": "Data",
    "label": "ARM Build Server"
-=======
+  },
+  {
    "fieldname": "aws_section",
    "fieldtype": "Section Break",
    "label": "AWS"
@@ -1029,16 +1029,11 @@
    "fieldname": "aws_secret_access_key",
    "fieldtype": "Password",
    "label": "AWS Secret Access Key"
->>>>>>> 14d613b2
   }
  ],
  "issingle": 1,
  "links": [],
-<<<<<<< HEAD
- "modified": "2023-08-22 13:19:08.002372",
-=======
  "modified": "2023-08-25 11:33:46.589124",
->>>>>>> 14d613b2
  "modified_by": "Administrator",
  "module": "Press",
  "name": "Press Settings",
