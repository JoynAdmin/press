--- conflicted
+++ resolved
@@ -462,11 +462,7 @@
  ],
  "issingle": 1,
  "links": [],
-<<<<<<< HEAD
- "modified": "2020-07-06 18:13:26.480661",
-=======
- "modified": "2020-06-29 10:59:59.736444",
->>>>>>> 1cc2a870
+ "modified": "2020-07-07 10:59:59.736444",
  "modified_by": "Administrator",
  "module": "Press",
  "name": "Press Settings",
