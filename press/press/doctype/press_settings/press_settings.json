{
 "actions": [],
 "creation": "2022-02-08 15:13:48.372783",
 "doctype": "DocType",
 "editable_grid": 1,
 "engine": "InnoDB",
 "field_order": [
  "domain",
  "cluster",
  "trial_sites_count",
  "press_trial_plan",
  "column_break_2",
  "bench_configuration",
  "billing_tab",
  "free_credits_usd",
  "free_credits_inr",
  "column_break_cpry",
  "micro_debit_charge_usd",
  "micro_debit_charge_inr",
  "column_break_wrqp",
  "usage_record_creation_batch_size",
  "invoicing_section",
  "invoicing_column",
  "gst_percentage",
  "column_break_qfwx",
  "print_format",
  "stripe_settings_section",
  "stripe_publishable_key",
  "stripe_secret_key",
  "column_break_26",
  "create_stripe_plans",
  "stripe_product_id",
  "stripe_usd_plan_id",
  "stripe_inr_plan_id",
  "column_break_yhwz",
  "create_stripe_webhook",
  "stripe_webhook_endpoint_id",
  "stripe_webhook_secret",
  "ngrok_auth_token",
  "razorpay_settings_section",
  "razorpay_key_id",
  "razorpay_webhook_secret",
  "column_break_123",
  "razorpay_key_secret",
  "erpnext_authentication",
  "erpnext_url",
  "erpnext_api_key",
  "erpnext_api_secret",
  "column_break_38",
  "frappeio_authentication_section",
  "frappe_url",
  "frappeio_api_key",
  "column_break_39",
  "frappeio_api_secret",
  "backups_tab",
  "offsite_backups_section",
  "backup_region",
  "offsite_backups_provider",
  "aws_s3_bucket",
  "data_40",
  "backup_rotation_scheme",
  "column_break_35",
  "offsite_backups_access_key_id",
  "offsite_backups_secret_access_key",
  "offsite_backups_count",
  "backups_section",
  "backup_interval",
  "backup_offset",
  "column_break_48",
  "backup_limit",
  "physical_backups_section",
  "disable_physical_backup",
  "max_concurrent_physical_restorations",
  "docker_tab",
  "section_break_59",
  "docker_registry_url",
  "docker_registry_namespace",
  "column_break_64",
  "docker_registry_username",
  "docker_registry_password",
  "docker_build_section",
  "suspend_builds",
  "clone_directory",
  "build_directory",
  "build_server",
  "minimum_rebuild_memory",
  "column_break_66",
  "code_server",
  "code_server_password",
  "use_app_cache",
  "compress_app_cache",
  "use_delta_builds",
  "use_agent_job_callbacks",
  "auto_update_section",
  "auto_update_queue_size",
  "remote_files_section",
  "remote_uploads_bucket",
  "remote_link_expiry",
  "column_break_51",
  "remote_access_key_id",
  "remote_secret_access_key",
  "product_documentation_section",
  "publish_docs",
  "storage_and_disk_limits_section",
  "enforce_storage_limits",
  "erpnext_tab",
  "erpnext_signups_section",
  "erpnext_domain",
  "erpnext_cluster",
  "erpnext_plan",
  "erpnext_group",
  "column_break_89",
  "erpnext_apps",
  "central_migration_server",
  "staging_sites_section",
  "staging_plan",
  "staging_expiry",
  "erpnext_site_pool_section",
  "enable_site_pooling",
  "standby_pool_size",
  "column_break_95",
  "standby_queue_size",
  "integrations_tab",
  "telegram_section",
  "telegram_chat_id",
  "column_break_65",
  "telegram_bot_token",
  "mailgun_settings_section",
  "mailgun_api_key",
  "root_domain",
  "column_break_117",
  "default_outgoing_id",
  "default_outgoing_pass",
  "section_break_33",
  "create_github_app",
  "github_app_id",
  "github_app_client_id",
  "github_app_client_secret",
  "column_break_36",
  "github_app_public_link",
  "github_webhook_secret",
  "github_access_token",
  "section_break_41",
  "column_break_tcmy",
  "column_break_edst",
  "github_app_private_key",
  "aws_section",
  "aws_access_key_id",
  "column_break_agig",
  "aws_secret_access_key",
  "hetzner_section",
  "hetzner_api_token",
  "twilio_section",
  "twilio_account_sid",
  "twilio_api_key_sid",
  "twilio_api_key_secret",
  "column_break_kxuj",
  "twilio_phone_number",
  "spamd_section",
  "enable_spam_check",
  "spamd_endpoint",
  "column_break_xhfy",
  "spamd_api_key",
  "spamd_api_secret",
  "marketplace_tab",
  "marketplace_settings_section",
  "max_allowed_screenshots",
  "threshold",
  "commission",
  "usd_rate",
  "app_include_script",
  "github_pat_token",
  "plausible_column",
  "plausible_url",
  "plausible_site_id",
  "plausible_api_key",
  "infrastructure_tab",
  "agent_section",
  "agent_repository_owner",
  "agent_sentry_dsn",
  "column_break_105",
  "agent_github_access_token",
  "branch",
  "lets_encrypt_section",
  "certbot_directory",
  "webroot_directory",
  "rsa_key_size",
  "column_break_15",
  "eff_registration_email",
  "use_staging_ca",
  "ssh_section",
  "ssh_certificate_authority",
  "bench_section",
  "redis_cache_size",
  "monitoring_section",
  "monitor_server",
  "monitor_token",
  "press_monitoring_password",
  "send_telegram_notifications",
  "column_break_jlzi",
  "log_server",
  "telegram_alert_chat_id",
  "telegram_alerts_chat_group",
  "send_email_notifications",
  "email_recipients",
  "feature_flags_tab",
  "verify_cards_with_micro_charge",
  "enable_google_oauth",
  "realtime_job_updates",
  "column_break_rdlr",
  "disable_auto_retry",
  "disable_agent_job_deduplication",
  "enable_email_pre_verification",
  "section_break_jstu",
  "enable_app_grouping",
  "default_apps",
  "partner_tab",
  "partnership_fees_section",
  "partnership_fee_usd",
  "column_break_yxrj",
  "partnership_fee_inr",
  "hybrid_server_tab",
  "hybrid_cluster",
  "hybrid_domain",
  "tls_renewal_queue_size",
  "code_spaces_tab",
  "spaces_domain"
 ],
 "fields": [
  {
   "fieldname": "domain",
   "fieldtype": "Link",
   "label": "Domain",
   "options": "Root Domain"
  },
  {
   "fieldname": "cluster",
   "fieldtype": "Link",
   "label": "Cluster",
   "options": "Cluster"
  },
  {
   "default": "1",
   "fieldname": "trial_sites_count",
   "fieldtype": "Int",
   "label": "Number of Sites in Trial"
  },
  {
   "fieldname": "column_break_2",
   "fieldtype": "Column Break"
  },
  {
   "default": "{}",
   "fieldname": "bench_configuration",
   "fieldtype": "Code",
   "in_list_view": 1,
   "label": "Bench Confguration",
   "options": "JSON",
   "reqd": 1
  },
  {
   "fieldname": "billing_tab",
   "fieldtype": "Tab Break",
   "label": "Billing"
  },
  {
   "collapsible": 1,
   "fieldname": "stripe_settings_section",
   "fieldtype": "Section Break",
   "label": "Stripe Settings"
  },
  {
   "fieldname": "stripe_inr_plan_id",
   "fieldtype": "Data",
   "label": "Stripe INR Plan ID",
   "read_only": 1
  },
  {
   "fieldname": "stripe_publishable_key",
   "fieldtype": "Data",
   "label": "Stripe Publishable Key"
  },
  {
   "fieldname": "create_stripe_plans",
   "fieldtype": "Button",
   "label": "Create Stripe Plans"
  },
  {
   "fieldname": "stripe_product_id",
   "fieldtype": "Data",
   "label": "Stripe Product ID",
   "read_only": 1
  },
  {
   "fieldname": "stripe_usd_plan_id",
   "fieldtype": "Data",
   "label": "Stripe USD Plan ID",
   "read_only": 1
  },
  {
   "fieldname": "create_stripe_webhook",
   "fieldtype": "Button",
   "label": "Create Stripe Webhook"
  },
  {
   "fieldname": "stripe_webhook_endpoint_id",
   "fieldtype": "Data",
   "label": "Stripe Webhook Endpoint ID",
   "read_only": 1
  },
  {
   "fieldname": "stripe_webhook_secret",
   "fieldtype": "Data",
   "label": "Stripe Webhook Secret",
   "read_only": 1
  },
  {
   "fieldname": "column_break_26",
   "fieldtype": "Column Break"
  },
  {
   "fieldname": "stripe_secret_key",
   "fieldtype": "Password",
   "label": "Stripe Secret Key"
  },
  {
   "fieldname": "free_credits_inr",
   "fieldtype": "Currency",
   "label": "Credits on Signup (INR)",
   "options": "INR"
  },
  {
   "fieldname": "free_credits_usd",
   "fieldtype": "Currency",
   "label": "Credits on Signup (USD)",
   "options": "USD"
  },
  {
   "description": "Sign up on ngrok.com to get one for free",
   "fieldname": "ngrok_auth_token",
   "fieldtype": "Data",
   "label": "Ngrok Auth Token"
  },
  {
   "collapsible": 1,
   "fieldname": "razorpay_settings_section",
   "fieldtype": "Section Break",
   "label": "Razorpay Settings"
  },
  {
   "fieldname": "razorpay_key_id",
   "fieldtype": "Data",
   "label": "Razorpay Key ID"
  },
  {
   "fieldname": "razorpay_webhook_secret",
   "fieldtype": "Data",
   "label": "Razorpay Webhook Secret"
  },
  {
   "fieldname": "column_break_123",
   "fieldtype": "Column Break"
  },
  {
   "fieldname": "razorpay_key_secret",
   "fieldtype": "Password",
   "label": "Razorpay Key Secret"
  },
  {
   "collapsible": 1,
   "fieldname": "erpnext_authentication",
   "fieldtype": "Section Break",
   "label": "ERPNext Authentication"
  },
  {
   "fieldname": "erpnext_url",
   "fieldtype": "Data",
   "label": "ERPNext URL"
  },
  {
   "fieldname": "erpnext_api_key",
   "fieldtype": "Data",
   "label": "ERPNext API Key"
  },
  {
   "fieldname": "erpnext_api_secret",
   "fieldtype": "Password",
   "label": "ERPNext API Secret"
  },
  {
   "fieldname": "column_break_38",
   "fieldtype": "Column Break"
  },
  {
   "collapsible": 1,
   "fieldname": "frappeio_authentication_section",
   "fieldtype": "Section Break",
   "label": "Frappe.io Authentication"
  },
  {
   "fieldname": "frappe_url",
   "fieldtype": "Data",
   "label": "URL"
  },
  {
   "fieldname": "frappeio_api_key",
   "fieldtype": "Data",
   "label": "Frappe.io API Key"
  },
  {
   "fieldname": "column_break_39",
   "fieldtype": "Column Break"
  },
  {
   "fieldname": "frappeio_api_secret",
   "fieldtype": "Password",
   "label": "Frappe.io API Secret"
  },
  {
   "fieldname": "backups_tab",
   "fieldtype": "Tab Break",
   "label": "Backups"
  },
  {
   "fieldname": "offsite_backups_section",
   "fieldtype": "Section Break",
   "label": "Offsite Backups"
  },
  {
   "fieldname": "backup_region",
   "fieldtype": "Data",
   "label": "Backup Region"
  },
  {
   "default": "AWS S3",
   "fieldname": "offsite_backups_provider",
   "fieldtype": "Select",
   "label": "Backup Provider",
   "options": "AWS S3"
  },
  {
   "fieldname": "aws_s3_bucket",
   "fieldtype": "Data",
   "label": "Bucket Name"
  },
  {
   "fieldname": "data_40",
   "fieldtype": "Data"
  },
  {
   "fieldname": "backup_rotation_scheme",
   "fieldtype": "Select",
   "label": "Backup Rotation Scheme",
   "options": "FIFO\nGrandfather-father-son"
  },
  {
   "fieldname": "column_break_35",
   "fieldtype": "Column Break"
  },
  {
   "fieldname": "offsite_backups_access_key_id",
   "fieldtype": "Data",
   "label": "Access Key ID"
  },
  {
   "fieldname": "offsite_backups_secret_access_key",
   "fieldtype": "Password",
   "label": "Secret Access Key"
  },
  {
   "depends_on": "eval:doc.backup_rotation_scheme==\"FIFO\"",
   "description": "The max number of Offsite backups that will be retained at any given time (for each site)",
   "fieldname": "offsite_backups_count",
   "fieldtype": "Int",
   "label": "Total Backups Count"
  },
  {
   "fieldname": "backups_section",
   "fieldtype": "Section Break",
   "label": "Backups"
  },
  {
   "fieldname": "backup_interval",
   "fieldtype": "Int",
   "label": "Backup Interval"
  },
  {
   "default": "0",
   "fieldname": "backup_offset",
   "fieldtype": "Int",
   "label": "Backup Offset"
  },
  {
   "fieldname": "column_break_48",
   "fieldtype": "Column Break"
  },
  {
   "description": "Number of backups to take per ScheduledBackupJob",
   "fieldname": "backup_limit",
   "fieldtype": "Int",
   "label": "Backup Limit"
  },
  {
   "fieldname": "docker_tab",
   "fieldtype": "Tab Break",
   "label": "Docker"
  },
  {
   "fieldname": "section_break_59",
   "fieldtype": "Section Break",
   "label": "Docker Registry"
  },
  {
   "fieldname": "docker_registry_url",
   "fieldtype": "Data",
   "label": "Docker Registry URL"
  },
  {
   "fieldname": "docker_registry_namespace",
   "fieldtype": "Data",
   "label": "Docker Registry Namespace"
  },
  {
   "fieldname": "column_break_64",
   "fieldtype": "Column Break"
  },
  {
   "fieldname": "docker_registry_username",
   "fieldtype": "Data",
   "label": "Docker Registry Username"
  },
  {
   "fieldname": "docker_registry_password",
   "fieldtype": "Data",
   "label": "Docker Registry Password"
  },
  {
   "collapsible": 1,
   "fieldname": "docker_build_section",
   "fieldtype": "Section Break",
   "label": "Docker Build"
  },
  {
   "fieldname": "clone_directory",
   "fieldtype": "Data",
   "label": "Clone Directory"
  },
  {
   "fieldname": "build_directory",
   "fieldtype": "Data",
   "label": "Build Directory"
  },
  {
   "fieldname": "column_break_66",
   "fieldtype": "Column Break"
  },
  {
   "fieldname": "code_server",
   "fieldtype": "Data",
   "label": "Code Server"
  },
  {
   "fieldname": "code_server_password",
   "fieldtype": "Data",
   "label": "Code Server Password"
  },
  {
   "collapsible": 1,
   "fieldname": "auto_update_section",
   "fieldtype": "Section Break",
   "label": "Auto Update"
  },
  {
   "default": "4",
   "fieldname": "auto_update_queue_size",
   "fieldtype": "Int",
   "label": "Auto Update Queue Size"
  },
  {
   "collapsible": 1,
   "fieldname": "remote_files_section",
   "fieldtype": "Section Break",
   "label": "Remote Files"
  },
  {
   "fieldname": "remote_uploads_bucket",
   "fieldtype": "Data",
   "label": "Uploads Bucket Name"
  },
  {
   "fieldname": "remote_link_expiry",
   "fieldtype": "Int",
   "label": "Link Expiry"
  },
  {
   "fieldname": "column_break_51",
   "fieldtype": "Column Break"
  },
  {
   "fieldname": "remote_access_key_id",
   "fieldtype": "Data",
   "label": "Remote Access Key ID"
  },
  {
   "fieldname": "remote_secret_access_key",
   "fieldtype": "Password",
   "label": "Remote Secret Access Key"
  },
  {
   "collapsible": 1,
   "fieldname": "product_documentation_section",
   "fieldtype": "Section Break",
   "label": "Product Documentation"
  },
  {
   "default": "0",
   "fieldname": "publish_docs",
   "fieldtype": "Check",
   "label": "Published"
  },
  {
   "collapsible": 1,
   "fieldname": "storage_and_disk_limits_section",
   "fieldtype": "Section Break",
   "label": "Storage and Disk Limits"
  },
  {
   "default": "0",
   "description": "Setting this to true will start suspending sites that cross the Site Usages with respect to their existing plans.",
   "fieldname": "enforce_storage_limits",
   "fieldtype": "Check",
   "label": "Enforce Storage and Disk Limits"
  },
  {
   "fieldname": "erpnext_tab",
   "fieldtype": "Tab Break",
   "label": "ERPNext"
  },
  {
   "fieldname": "erpnext_signups_section",
   "fieldtype": "Section Break",
   "label": "ERPNext Signups"
  },
  {
   "fieldname": "erpnext_domain",
   "fieldtype": "Link",
   "label": "ERPNext Domain",
   "options": "Root Domain"
  },
  {
   "fetch_from": "erpnext_domain.default_cluster",
   "fetch_if_empty": 1,
   "fieldname": "erpnext_cluster",
   "fieldtype": "Link",
   "label": "ERPNext Cluster",
   "options": "Cluster"
  },
  {
   "fieldname": "erpnext_plan",
   "fieldtype": "Link",
   "label": "ERPNext Plan",
   "options": "Site Plan"
  },
  {
   "fieldname": "erpnext_group",
   "fieldtype": "Link",
   "label": "ERPNext Group",
   "options": "Release Group"
  },
  {
   "fieldname": "column_break_89",
   "fieldtype": "Column Break"
  },
  {
   "fieldname": "erpnext_apps",
   "fieldtype": "Table",
   "label": "ERPNext Apps",
   "options": "ERPNext App"
  },
  {
   "fieldname": "central_migration_server",
   "fieldtype": "Link",
   "label": "Central Migration Server",
   "options": "Server"
  },
  {
   "collapsible": 1,
   "fieldname": "staging_sites_section",
   "fieldtype": "Section Break",
   "label": "Staging Sites"
  },
  {
   "fieldname": "staging_plan",
   "fieldtype": "Link",
   "label": "Staging Plan",
   "options": "Site Plan"
  },
  {
   "default": "24",
   "fieldname": "staging_expiry",
   "fieldtype": "Int",
   "label": "Staging Expiry"
  },
  {
   "collapsible": 1,
   "fieldname": "erpnext_site_pool_section",
   "fieldtype": "Section Break",
   "label": "ERPNext Site Pool"
  },
  {
   "default": "0",
   "fieldname": "enable_site_pooling",
   "fieldtype": "Check",
   "label": "Enable Site Pooling"
  },
  {
   "default": "5",
   "fieldname": "standby_pool_size",
   "fieldtype": "Int",
   "label": "Standby Pool Size"
  },
  {
   "fieldname": "column_break_95",
   "fieldtype": "Column Break"
  },
  {
   "default": "1",
   "fieldname": "standby_queue_size",
   "fieldtype": "Int",
   "label": "Standby Queue Size"
  },
  {
   "fieldname": "integrations_tab",
   "fieldtype": "Tab Break",
   "label": "Integrations"
  },
  {
   "fieldname": "telegram_section",
   "fieldtype": "Section Break",
   "label": "Telegram"
  },
  {
   "fieldname": "telegram_chat_id",
   "fieldtype": "Data",
   "label": "Telegram Chat ID"
  },
  {
   "fieldname": "column_break_65",
   "fieldtype": "Column Break"
  },
  {
   "fieldname": "telegram_bot_token",
   "fieldtype": "Data",
   "label": "Telegram Bot Token"
  },
  {
   "fieldname": "mailgun_settings_section",
   "fieldtype": "Section Break",
   "label": "Mailgun"
  },
  {
   "fieldname": "mailgun_api_key",
   "fieldtype": "Data",
   "label": "Api Key"
  },
  {
   "fieldname": "root_domain",
   "fieldtype": "Data",
   "label": "Root Domain"
  },
  {
   "fieldname": "column_break_117",
   "fieldtype": "Column Break"
  },
  {
   "fieldname": "default_outgoing_id",
   "fieldtype": "Data",
   "label": "Default outgoing id"
  },
  {
   "fieldname": "default_outgoing_pass",
   "fieldtype": "Data",
   "label": "Default outgoing pass"
  },
  {
   "collapsible": 1,
   "fieldname": "section_break_33",
   "fieldtype": "Section Break",
   "label": "GitHub"
  },
  {
   "depends_on": "eval: !doc.github_app_id",
   "fieldname": "create_github_app",
   "fieldtype": "Button",
   "label": "Create GitHub App",
   "mandatory_depends_on": "eval"
  },
  {
   "fieldname": "github_app_id",
   "fieldtype": "Data",
   "label": "GitHub App ID",
   "read_only": 1
  },
  {
   "fieldname": "github_app_client_id",
   "fieldtype": "Data",
   "label": "GitHub App Client ID",
   "read_only": 1
  },
  {
   "fieldname": "github_app_client_secret",
   "fieldtype": "Data",
   "label": "GitHub App Client Secret",
   "read_only": 1
  },
  {
   "fieldname": "column_break_36",
   "fieldtype": "Column Break"
  },
  {
   "fieldname": "github_app_public_link",
   "fieldtype": "Data",
   "label": "GitHub App Public Link",
   "read_only": 1
  },
  {
   "fieldname": "github_webhook_secret",
   "fieldtype": "Data",
   "label": "GitHub Webhook Secret",
   "read_only": 1
  },
  {
   "fieldname": "github_access_token",
   "fieldtype": "Data",
   "label": "GitHub Access Token"
  },
  {
   "collapsible": 1,
   "fieldname": "section_break_41",
   "fieldtype": "Section Break",
   "hide_border": 1
  },
  {
   "fieldname": "github_app_private_key",
   "fieldtype": "Code",
   "hidden": 1,
   "label": "GitHub App Private Key",
   "read_only": 1
  },
  {
   "fieldname": "marketplace_tab",
   "fieldtype": "Tab Break",
   "label": "Marketplace"
  },
  {
   "fieldname": "marketplace_settings_section",
   "fieldtype": "Section Break",
   "label": "Marketplace Settings"
  },
  {
   "default": "6",
   "fieldname": "max_allowed_screenshots",
   "fieldtype": "Int",
   "label": "Max number of Allowed Screenshots",
   "non_negative": 1
  },
  {
   "fieldname": "infrastructure_tab",
   "fieldtype": "Tab Break",
   "label": "Infrastructure"
  },
  {
   "fieldname": "agent_section",
   "fieldtype": "Section Break",
   "label": "Agent"
  },
  {
   "default": "frappe",
   "fieldname": "agent_repository_owner",
   "fieldtype": "Data",
   "label": "Agent Repository Owner"
  },
  {
   "fieldname": "column_break_105",
   "fieldtype": "Column Break"
  },
  {
   "fieldname": "agent_github_access_token",
   "fieldtype": "Data",
   "label": "Agent GitHub Access Token"
  },
  {
   "fieldname": "lets_encrypt_section",
   "fieldtype": "Section Break",
   "label": "Let's Encrypt"
  },
  {
   "fieldname": "certbot_directory",
   "fieldtype": "Data",
   "label": "Certbot Directory",
   "reqd": 1
  },
  {
   "fieldname": "webroot_directory",
   "fieldtype": "Data",
   "label": "Webroot Directory"
  },
  {
   "default": "2048",
   "fieldname": "rsa_key_size",
   "fieldtype": "Select",
   "label": "RSA Key Size",
   "options": "2048\n3072\n4096",
   "reqd": 1
  },
  {
   "fieldname": "column_break_15",
   "fieldtype": "Column Break"
  },
  {
   "fieldname": "eff_registration_email",
   "fieldtype": "Data",
   "label": "EFF Registration Email",
   "reqd": 1
  },
  {
   "default": "0",
   "fieldname": "use_staging_ca",
   "fieldtype": "Check",
   "label": "Use Staging CA"
  },
  {
   "collapsible": 1,
   "fieldname": "ssh_section",
   "fieldtype": "Section Break",
   "label": "SSH"
  },
  {
   "fieldname": "ssh_certificate_authority",
   "fieldtype": "Link",
   "label": "SSH Certificate Authority",
   "options": "SSH Certificate Authority"
  },
  {
   "collapsible": 1,
   "fieldname": "monitoring_section",
   "fieldtype": "Section Break",
   "label": "Monitoring"
  },
  {
   "fieldname": "telegram_alert_chat_id",
   "fieldtype": "Data",
   "label": "Telegram Alert Chat ID"
  },
  {
   "fieldname": "monitor_server",
   "fieldtype": "Link",
   "label": "Monitor Server",
   "options": "Monitor Server"
  },
  {
   "fieldname": "monitor_token",
   "fieldtype": "Data",
   "label": "Monitor Token"
  },
  {
   "fieldname": "log_server",
   "fieldtype": "Link",
   "label": "Log Server",
   "options": "Log Server"
  },
  {
   "fieldname": "feature_flags_tab",
   "fieldtype": "Tab Break",
   "label": "Feature Flags"
  },
  {
   "default": "No",
   "fieldname": "verify_cards_with_micro_charge",
   "fieldtype": "Select",
   "label": "Verify Cards with Micro Charge",
   "options": "No\nOnly INR\nOnly USD\nBoth INR and USD"
  },
  {
   "fieldname": "threshold",
   "fieldtype": "Float",
   "label": "Marketplace Payout Threshold"
  },
  {
   "fieldname": "commission",
   "fieldtype": "Float",
   "label": "Marketplace Commission"
  },
  {
   "fieldname": "usd_rate",
   "fieldtype": "Float",
   "label": "USD Rate"
  },
  {
   "fieldname": "press_monitoring_password",
   "fieldtype": "Password",
   "label": "Press Monitoring Password"
  },
  {
   "description": "Adds this script to app_include_js via site config. Used for in-site billing",
   "fieldname": "app_include_script",
   "fieldtype": "Data",
   "label": "App Include Script"
  },
  {
   "fieldname": "telegram_alerts_chat_group",
   "fieldtype": "Link",
   "label": "Telegram Alerts Chat Group",
   "options": "Telegram Group"
  },
  {
   "default": "0",
   "fieldname": "enable_google_oauth",
   "fieldtype": "Check",
   "label": "Enable Google Oauth "
  },
  {
   "fieldname": "plausible_api_key",
   "fieldtype": "Password",
   "label": "Plausible API Key"
  },
  {
   "fieldname": "plausible_column",
   "fieldtype": "Column Break",
   "label": "Plausible"
  },
  {
   "fieldname": "plausible_url",
   "fieldtype": "Data",
   "label": "Plausible URL"
  },
  {
   "fieldname": "plausible_site_id",
   "fieldtype": "Data",
   "label": "Plausible site id"
  },
  {
   "fieldname": "code_spaces_tab",
   "fieldtype": "Tab Break",
   "label": "Code Spaces"
  },
  {
   "fieldname": "spaces_domain",
   "fieldtype": "Link",
   "label": "Spaces Domain",
   "options": "Root Domain"
  },
  {
   "default": "0",
   "fieldname": "suspend_builds",
   "fieldtype": "Check",
   "label": "Suspend Builds",
   "read_only": 1
  },
  {
   "fieldname": "aws_section",
   "fieldtype": "Section Break",
   "label": "AWS"
  },
  {
   "fieldname": "aws_access_key_id",
   "fieldtype": "Data",
   "label": "AWS Access Key ID"
  },
  {
   "fieldname": "column_break_agig",
   "fieldtype": "Column Break"
  },
  {
   "fieldname": "aws_secret_access_key",
   "fieldtype": "Password",
   "label": "AWS Secret Access Key"
  },
  {
   "fieldname": "twilio_section",
   "fieldtype": "Section Break",
   "label": "Twilio"
  },
  {
   "fieldname": "twilio_account_sid",
   "fieldtype": "Data",
   "label": "Twilio Account SID"
  },
  {
   "fieldname": "column_break_kxuj",
   "fieldtype": "Column Break"
  },
  {
   "fieldname": "twilio_phone_number",
   "fieldtype": "Phone",
   "label": "Twilio Phone Number"
  },
  {
   "fieldname": "invoicing_column",
   "fieldtype": "Column Break"
  },
  {
   "fieldname": "gst_percentage",
   "fieldtype": "Float",
   "label": "GST Percentage"
  },
  {
   "fieldname": "column_break_tcmy",
   "fieldtype": "Column Break"
  },
  {
   "fieldname": "column_break_edst",
   "fieldtype": "Column Break"
  },
  {
   "fieldname": "twilio_api_key_sid",
   "fieldtype": "Data",
   "label": "Twilio API Key SID"
  },
  {
   "fieldname": "twilio_api_key_secret",
   "fieldtype": "Password",
   "label": "Twilio API Key Secret"
  },
  {
   "fieldname": "invoicing_section",
   "fieldtype": "Section Break",
   "label": "Invoicing"
  },
  {
   "fieldname": "column_break_qfwx",
   "fieldtype": "Column Break"
  },
  {
   "description": "Fetched from frappe.io",
   "fieldname": "print_format",
   "fieldtype": "Data",
   "label": "Print Format"
  },
  {
   "default": "0",
   "description": "Uses Bench get-app cache for faster image builds. Will be set only if Bench version is 5.22.1 or later.",
   "fieldname": "use_app_cache",
   "fieldtype": "Check",
   "label": "Use App Cache"
  },
  {
   "default": "0",
   "depends_on": "eval: doc.use_app_cache",
   "description": "Use Gzip to compress bench get-app artifacts before caching.",
   "fieldname": "compress_app_cache",
   "fieldtype": "Check",
   "label": "Compress App Cache"
  },
  {
   "fieldname": "column_break_rdlr",
   "fieldtype": "Column Break"
  },
  {
   "default": "0",
   "fieldname": "realtime_job_updates",
   "fieldtype": "Check",
   "label": "Realtime Job Updates"
  },
  {
   "default": "0",
   "description": "Quickens builds by fetching app changes without rebuilding app if app rebuild is not required.",
   "fieldname": "use_delta_builds",
   "fieldtype": "Check",
   "label": "Use Delta Builds"
  },
  {
   "fieldname": "hybrid_server_tab",
   "fieldtype": "Tab Break",
   "label": "Hybrid Server"
  },
  {
   "fieldname": "hybrid_cluster",
   "fieldtype": "Link",
   "label": "Hybrid Cluster",
   "options": "Cluster"
  },
  {
   "fieldname": "hybrid_domain",
   "fieldtype": "Link",
   "label": "Hybrid Domain",
   "options": "Root Domain"
  },
  {
   "default": "0",
   "fieldname": "disable_auto_retry",
   "fieldtype": "Check",
   "label": "Disable Auto Retry"
  },
  {
   "default": "1",
   "fieldname": "disable_agent_job_deduplication",
   "fieldtype": "Check",
   "label": "Disable Agent Job Deduplication"
  },
  {
   "fieldname": "agent_sentry_dsn",
   "fieldtype": "Data",
   "label": "Agent Sentry DSN"
  },
  {
   "fieldname": "build_server",
   "fieldtype": "Link",
   "label": "Build Server",
   "options": "Server"
  },
  {
   "default": "10",
   "fieldname": "tls_renewal_queue_size",
   "fieldtype": "Int",
   "label": "TLS Renewal Queue Size"
  },
  {
   "default": "80",
   "fieldname": "micro_debit_charge_inr",
   "fieldtype": "Currency",
   "label": "Micro Debit Charge (INR)",
   "precision": "0"
  },
  {
   "default": "1",
   "fieldname": "micro_debit_charge_usd",
   "fieldtype": "Currency",
   "label": "Micro Debit Charge (USD)",
   "precision": "0"
  },
  {
   "default": "master",
   "fieldname": "branch",
   "fieldtype": "Data",
   "label": "Branch"
  },
  {
   "fieldname": "column_break_yhwz",
   "fieldtype": "Column Break"
  },
  {
   "fieldname": "column_break_cpry",
   "fieldtype": "Column Break"
  },
  {
   "fieldname": "column_break_wrqp",
   "fieldtype": "Column Break"
  },
  {
   "default": "500",
   "fieldname": "usage_record_creation_batch_size",
   "fieldtype": "Int",
   "label": "Usage Record Creation Batch Size"
  },
  {
   "fieldname": "hetzner_section",
   "fieldtype": "Section Break",
   "label": "Hetzner"
  },
  {
   "fieldname": "hetzner_api_token",
   "fieldtype": "Password",
   "label": "Hetzner API Token"
  },
  {
   "fieldname": "press_trial_plan",
   "fieldtype": "Link",
   "label": "Press Trial Plan",
   "options": "Site Plan"
  },
  {
   "fieldname": "section_break_jstu",
   "fieldtype": "Section Break"
  },
  {
   "default": "0",
   "fieldname": "enable_app_grouping",
   "fieldtype": "Check",
   "label": "Enable App Grouping"
  },
  {
   "fieldname": "default_apps",
   "fieldtype": "Table",
   "label": "Default Apps",
   "options": "App Group"
  },
  {
   "default": "0",
   "fieldname": "enable_email_pre_verification",
   "fieldtype": "Check",
   "label": "Enable Email Pre-Verification"
  },
  {
   "fieldname": "bench_section",
   "fieldtype": "Section Break",
   "label": "Bench"
  },
  {
   "default": "512",
   "fieldname": "redis_cache_size",
   "fieldtype": "Int",
   "label": "Redis Cache Size (MB)"
  },
  {
   "fieldname": "partner_tab",
   "fieldtype": "Tab Break",
   "label": "Partner"
  },
  {
   "fieldname": "partnership_fees_section",
   "fieldtype": "Section Break",
   "label": "Partnership Fees"
  },
  {
   "fieldname": "partnership_fee_usd",
   "fieldtype": "Int",
   "label": "Partnership Fee USD"
  },
  {
   "fieldname": "column_break_yxrj",
   "fieldtype": "Column Break"
  },
  {
   "fieldname": "partnership_fee_inr",
   "fieldtype": "Int",
   "label": "Partnership Fee INR"
  },
  {
   "fieldname": "github_pat_token",
   "fieldtype": "Data",
   "label": "Github PAT Token"
  },
  {
   "default": "1",
   "fieldname": "disable_physical_backup",
   "fieldtype": "Check",
   "label": "Disable Physical Backup"
  },
  {
   "fieldname": "physical_backups_section",
   "fieldtype": "Section Break",
   "label": "Physical Backups"
  },
  {
   "fieldname": "spamd_section",
   "fieldtype": "Section Break",
   "label": "Spamd"
  },
  {
   "default": "0",
   "fieldname": "enable_spam_check",
   "fieldtype": "Check",
   "label": "Enable Spam Check"
  },
  {
   "fieldname": "spamd_endpoint",
   "fieldtype": "Data",
   "label": "Spamd Endpoint"
  },
  {
   "fieldname": "column_break_xhfy",
   "fieldtype": "Column Break"
  },
  {
   "fieldname": "spamd_api_key",
   "fieldtype": "Data",
   "label": "Spamd API Key"
  },
  {
   "fieldname": "spamd_api_secret",
   "fieldtype": "Password",
   "label": "Spamd API Secret"
  },
  {
   "default": "2",
   "fieldname": "max_concurrent_physical_restorations",
   "fieldtype": "Int",
   "label": "Max Concurrent Physical Restorations"
  },
  {
   "default": "1",
   "fieldname": "send_telegram_notifications",
   "fieldtype": "Check",
   "label": "Send Telegram Notifications"
  },
  {
   "fieldname": "column_break_jlzi",
   "fieldtype": "Column Break"
  },
  {
   "default": "0",
   "fieldname": "send_email_notifications",
   "fieldtype": "Check",
   "label": "Send Email Notifications"
  },
  {
   "depends_on": "eval: doc.send_email_notifications== true",
   "fieldname": "email_recipients",
   "fieldtype": "Small Text",
   "label": "Email Recipients"
  },
  {
<<<<<<< HEAD
   "default": "1",
   "fieldname": "use_agent_job_callbacks",
   "fieldtype": "Check",
   "label": "Use Agent Job Callbacks"
=======
   "default": "2",
   "fieldname": "minimum_rebuild_memory",
   "fieldtype": "Int",
   "label": "Minimum Rebuild Memory (GB)",
   "non_negative": 1
>>>>>>> c762491a
  }
 ],
 "issingle": 1,
 "links": [],
<<<<<<< HEAD
 "modified": "2025-03-26 12:58:26.276743",
=======
 "modified": "2025-03-26 12:38:52.559322",
>>>>>>> c762491a
 "modified_by": "Administrator",
 "module": "Press",
 "name": "Press Settings",
 "owner": "Administrator",
 "permissions": [
  {
   "create": 1,
   "delete": 1,
   "email": 1,
   "print": 1,
   "read": 1,
   "role": "System Manager",
   "share": 1,
   "write": 1
  }
 ],
 "quick_entry": 1,
 "row_format": "Dynamic",
 "sort_field": "modified",
 "sort_order": "DESC",
 "states": [],
 "track_changes": 1
}<|MERGE_RESOLUTION|>--- conflicted
+++ resolved
@@ -1401,27 +1401,22 @@
    "label": "Email Recipients"
   },
   {
-<<<<<<< HEAD
    "default": "1",
    "fieldname": "use_agent_job_callbacks",
    "fieldtype": "Check",
    "label": "Use Agent Job Callbacks"
-=======
+  },
+  {
    "default": "2",
    "fieldname": "minimum_rebuild_memory",
    "fieldtype": "Int",
    "label": "Minimum Rebuild Memory (GB)",
    "non_negative": 1
->>>>>>> c762491a
   }
  ],
  "issingle": 1,
  "links": [],
-<<<<<<< HEAD
- "modified": "2025-03-26 12:58:26.276743",
-=======
  "modified": "2025-03-26 12:38:52.559322",
->>>>>>> c762491a
  "modified_by": "Administrator",
  "module": "Press",
  "name": "Press Settings",
