--- conflicted
+++ resolved
@@ -681,7 +681,6 @@
    "label": "Telegram Alert Chat ID"
   },
   {
-<<<<<<< HEAD
    "collapsible": 1,
    "fieldname": "agent_section",
    "fieldtype": "Section Break",
@@ -701,7 +700,8 @@
    "fieldname": "agent_repository_owner",
    "fieldtype": "Data",
    "label": "Agent Repository Owner"
-=======
+  },
+  {
    "fieldname": "staging_sites_section",
    "fieldtype": "Section Break",
    "label": "Staging Sites"
@@ -717,16 +717,11 @@
    "fieldname": "staging_expiry",
    "fieldtype": "Int",
    "label": "Staging Expiry"
->>>>>>> f38b26dc
   }
  ],
  "issingle": 1,
  "links": [],
-<<<<<<< HEAD
- "modified": "2021-07-13 20:20:09.492082",
-=======
- "modified": "2021-08-05 15:51:27.619992",
->>>>>>> f38b26dc
+ "modified": "2021-08-16 14:57:17.922203",
  "modified_by": "Administrator",
  "module": "Press",
  "name": "Press Settings",
