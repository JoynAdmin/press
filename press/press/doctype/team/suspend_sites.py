# Copyright (c) 2020, Frappe Technologies Pvt. Ltd. and Contributors
# MIT License. See license.txt

"""
Suspend Sites of defaulter accounts.

This module deals with suspending sites of defaulters.

Defaulters are identified based on the following conditions:
<<<<<<< HEAD
	- Is not a free account
	- Is not an ERPNext Partner
	- Card not added
	- Does not have enough credit balance
=======
- Is not a free account
- Is not an ERPNext Partner
- Card not added
- Does not have enough credit balance
>>>>>>> e46dfdf5

The `execute` method is the main method which is run by the scheduler daily.
"""

from __future__ import unicode_literals
import frappe
from frappe.utils.data import flt


def execute():
	teams_with_total_usage = get_teams_with_total_usage()

	for d in teams_with_total_usage:
		total_usage = d.total_usage
		team = frappe.get_doc("Team", d.team)
		total_usage_limit = get_total_free_usage_limit(team)

		if team.get_balance() > 0:
			return

		# if total usage has crossed the allotted free credits, suspend their sites
		if total_usage > total_usage_limit:
			suspend_sites_and_send_email(team)


def suspend_sites_and_send_email(team):
	sites = team.suspend_sites(reason="Card not added and free credits exhausted")
	# send email
	if sites:
		email = team.user
		account_update_link = frappe.utils.get_url("/dashboard/#/welcome")
		frappe.sendmail(
			recipients=email,
			subject="Your sites have been suspended on Frappe Cloud",
			template="payment_failed",
			args={
				"subject": "Your sites have been suspended on Frappe Cloud",
				"account_update_link": account_update_link,
				"card_not_added": True,
				"sites": sites,
				"team": team,
			},
		)


def get_teams_with_total_usage():
	"""Find out teams which don't have a card, not a free account, not an erpnext partner with their total usage"""
	return frappe.db.sql(
		"""
		SELECT
			SUM(i.total) as total_usage,
			i.team
		FROM
			`tabInvoice` i
			LEFT JOIN `tabTeam` t ON t.name = i.team
		WHERE
			i.docstatus < 2
			AND ifnull(t.default_payment_method, '') = ''
			AND t.free_account = 0
			AND t.erpnext_partner = 0
		GROUP BY
			i.team
	""",
		as_dict=True,
	)


def get_total_free_usage_limit(team):
	"""Returns the total free credits allocated to the team"""
	if not team.free_credits_allocated:
		return 0

	settings = frappe.get_cached_doc("Press Settings", "Press Settings")
	return flt(
		settings.free_credits_inr if team.currency == "INR" else settings.free_credits_usd
	)<|MERGE_RESOLUTION|>--- conflicted
+++ resolved
@@ -7,17 +7,10 @@
 This module deals with suspending sites of defaulters.
 
 Defaulters are identified based on the following conditions:
-<<<<<<< HEAD
-	- Is not a free account
-	- Is not an ERPNext Partner
-	- Card not added
-	- Does not have enough credit balance
-=======
 - Is not a free account
 - Is not an ERPNext Partner
 - Card not added
 - Does not have enough credit balance
->>>>>>> e46dfdf5
 
 The `execute` method is the main method which is run by the scheduler daily.
 """
