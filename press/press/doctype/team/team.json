--- conflicted
+++ resolved
@@ -1,240 +1,235 @@
 {
- "actions": [],
- "autoname": "Prompt",
- "creation": "2020-02-27 16:19:51.675782",
- "doctype": "DocType",
- "editable_grid": 1,
- "engine": "InnoDB",
- "field_order": [
-  "enabled",
-  "user",
-  "erpnext_partner",
-  "free_account",
-  "section_break_6",
-  "team_members",
-  "subscription_details_section",
-  "stripe_customer_id",
-  "country",
-  "currency",
-  "default_payment_method",
-  "billing_address",
-  "free_credits_allocated",
-  "column_break_12",
-  "address_html",
-  "github_section",
-  "github_access_token",
-  "onboarding_section",
-  "onboarding",
-  "feature_flags_section",
-  "enable_prepaid_credits"
- ],
- "fields": [
-  {
-   "fieldname": "user",
-   "fieldtype": "Link",
-   "label": "User",
-   "options": "User",
-   "unique": 1
-  },
-  {
-   "fieldname": "team_members",
-   "fieldtype": "Table",
-   "label": "Team Members",
-   "options": "Team Member"
-  },
-  {
-   "default": "0",
-   "fieldname": "enabled",
-   "fieldtype": "Check",
-   "label": "Enabled"
-  },
-  {
-   "fieldname": "section_break_6",
-   "fieldtype": "Section Break"
-  },
-  {
-   "fieldname": "subscription_details_section",
-   "fieldtype": "Section Break",
-   "label": "Subscription Details"
-  },
-  {
-   "fieldname": "stripe_customer_id",
-   "fieldtype": "Data",
-   "label": "Stripe Customer ID",
-   "read_only": 1
-  },
-  {
-   "fieldname": "country",
-   "fieldtype": "Link",
-   "in_list_view": 1,
-   "label": "Country",
-   "options": "Country"
-  },
-  {
-   "fieldname": "currency",
-   "fieldtype": "Link",
-   "label": "Currency",
-   "options": "Currency"
-  },
-  {
-   "fieldname": "default_payment_method",
-   "fieldtype": "Link",
-   "in_list_view": 1,
-   "label": "Default Payment Method",
-   "options": "Stripe Payment Method"
-  },
-  {
-   "default": "0",
-   "description": "If checked, this user can Transfer credits from ERPNext.com",
-   "fieldname": "erpnext_partner",
-   "fieldtype": "Check",
-   "in_standard_filter": 1,
-   "label": "ERPNext Partner",
-   "read_only": 1
-  },
-  {
-   "default": "0",
-   "description": "If checked, usage data will not be sent to Stripe and they won't be charged",
-   "fieldname": "free_account",
-   "fieldtype": "Check",
-   "in_standard_filter": 1,
-   "label": "Free Account"
-  },
-  {
-   "fieldname": "address_html",
-   "fieldtype": "HTML",
-   "label": "Address HTML"
-  },
-  {
-   "fieldname": "column_break_12",
-   "fieldtype": "Column Break"
-  },
-  {
-   "default": "0",
-   "fieldname": "free_credits_allocated",
-   "fieldtype": "Check",
-   "label": "Free Credits Allocated"
-  },
-  {
-   "fieldname": "billing_address",
-   "fieldtype": "Link",
-   "label": "Billing Address",
-   "options": "Address"
-  },
-  {
-   "fieldname": "github_section",
-   "fieldtype": "Section Break",
-   "label": "Custom Apps"
-  },
-  {
-   "fieldname": "github_access_token",
-   "fieldtype": "Data",
-   "label": "GitHub Access Token"
-  },
-  {
-   "collapsible": 1,
-   "fieldname": "onboarding_section",
-   "fieldtype": "Section Break",
-   "label": "Onboarding"
-  },
-  {
-   "fieldname": "onboarding",
-   "fieldtype": "Table",
-   "label": "Onboarding Steps",
-   "options": "Team Onboarding"
-  },
-  {
-   "fieldname": "feature_flags_section",
-   "fieldtype": "Section Break",
-   "label": "Feature Flags"
-  },
-  {
-   "default": "0",
-   "fieldname": "enable_prepaid_credits",
-   "fieldtype": "Check",
-   "label": "Enable Prepaid Credits"
-  }
- ],
- "links": [
-  {
-   "group": "General",
-   "link_doctype": "Release Group",
-   "link_fieldname": "team"
-  },
-  {
-   "group": "General",
-   "link_doctype": "Site",
-   "link_fieldname": "team"
-  },
-  {
-   "group": "General",
-   "link_doctype": "Frappe App",
-   "link_fieldname": "team"
-  },
-  {
-   "group": "General",
-   "link_doctype": "Feedback",
-   "link_fieldname": "team"
-  },
-  {
-   "group": "Billing",
-   "link_doctype": "Invoice",
-   "link_fieldname": "team"
-  },
-  {
-   "group": "Billing",
-   "link_doctype": "Usage Record",
-   "link_fieldname": "team"
-  },
-  {
-   "group": "Billing",
-   "link_doctype": "Subscription",
-   "link_fieldname": "team"
-  },
-  {
-   "group": "Billing",
-   "link_doctype": "Balance Transaction",
-   "link_fieldname": "team"
-  }
- ],
-<<<<<<< HEAD
- "links": [],
- "modified": "2020-10-21 11:02:45.200974",
-=======
- "modified": "2020-12-08 15:11:57.505079",
->>>>>>> bc4a17b0
- "modified_by": "Administrator",
- "module": "Press",
- "name": "Team",
- "owner": "Administrator",
- "permissions": [
-  {
-   "create": 1,
-   "delete": 1,
-   "email": 1,
-   "export": 1,
-   "print": 1,
-   "read": 1,
-   "report": 1,
-   "role": "System Manager",
-   "share": 1,
-   "write": 1
-  },
-  {
-   "create": 1,
-   "delete": 1,
-   "email": 1,
-   "export": 1,
-   "print": 1,
-   "read": 1,
-   "report": 1,
-   "role": "Press Admin",
-   "share": 1,
-   "write": 1
-  }
- ],
- "quick_entry": 1,
- "sort_field": "modified",
- "sort_order": "DESC",
- "track_changes": 1
+    "actions": [],
+    "autoname": "Prompt",
+    "creation": "2020-02-27 16:19:51.675782",
+    "doctype": "DocType",
+    "editable_grid": 1,
+    "engine": "InnoDB",
+    "field_order": [
+        "enabled",
+        "user",
+        "erpnext_partner",
+        "free_account",
+        "section_break_6",
+        "team_members",
+        "subscription_details_section",
+        "stripe_customer_id",
+        "country",
+        "currency",
+        "default_payment_method",
+        "billing_address",
+        "free_credits_allocated",
+        "column_break_12",
+        "address_html",
+        "github_section",
+        "github_access_token",
+        "onboarding_section",
+        "onboarding",
+        "feature_flags_section",
+        "enable_prepaid_credits"
+    ],
+    "fields": [
+        {
+            "fieldname": "user",
+            "fieldtype": "Link",
+            "label": "User",
+            "options": "User",
+            "unique": 1
+        },
+        {
+            "fieldname": "team_members",
+            "fieldtype": "Table",
+            "label": "Team Members",
+            "options": "Team Member"
+        },
+        {
+            "default": "0",
+            "fieldname": "enabled",
+            "fieldtype": "Check",
+            "label": "Enabled"
+        },
+        {
+            "fieldname": "section_break_6",
+            "fieldtype": "Section Break"
+        },
+        {
+            "fieldname": "subscription_details_section",
+            "fieldtype": "Section Break",
+            "label": "Subscription Details"
+        },
+        {
+            "fieldname": "stripe_customer_id",
+            "fieldtype": "Data",
+            "label": "Stripe Customer ID",
+            "read_only": 1
+        },
+        {
+            "fieldname": "country",
+            "fieldtype": "Link",
+            "in_list_view": 1,
+            "label": "Country",
+            "options": "Country"
+        },
+        {
+            "fieldname": "currency",
+            "fieldtype": "Link",
+            "label": "Currency",
+            "options": "Currency"
+        },
+        {
+            "fieldname": "default_payment_method",
+            "fieldtype": "Link",
+            "in_list_view": 1,
+            "label": "Default Payment Method",
+            "options": "Stripe Payment Method"
+        },
+        {
+            "default": "0",
+            "description": "If checked, this user can Transfer credits from ERPNext.com",
+            "fieldname": "erpnext_partner",
+            "fieldtype": "Check",
+            "in_standard_filter": 1,
+            "label": "ERPNext Partner",
+            "read_only": 1
+        },
+        {
+            "default": "0",
+            "description": "If checked, usage data will not be sent to Stripe and they won't be charged",
+            "fieldname": "free_account",
+            "fieldtype": "Check",
+            "in_standard_filter": 1,
+            "label": "Free Account"
+        },
+        {
+            "fieldname": "address_html",
+            "fieldtype": "HTML",
+            "label": "Address HTML"
+        },
+        {
+            "fieldname": "column_break_12",
+            "fieldtype": "Column Break"
+        },
+        {
+            "default": "0",
+            "fieldname": "free_credits_allocated",
+            "fieldtype": "Check",
+            "label": "Free Credits Allocated"
+        },
+        {
+            "fieldname": "billing_address",
+            "fieldtype": "Link",
+            "label": "Billing Address",
+            "options": "Address"
+        },
+        {
+            "fieldname": "github_section",
+            "fieldtype": "Section Break",
+            "label": "Custom Apps"
+        },
+        {
+            "fieldname": "github_access_token",
+            "fieldtype": "Data",
+            "label": "GitHub Access Token"
+        },
+        {
+            "collapsible": 1,
+            "fieldname": "onboarding_section",
+            "fieldtype": "Section Break",
+            "label": "Onboarding"
+        },
+        {
+            "fieldname": "onboarding",
+            "fieldtype": "Table",
+            "label": "Onboarding Steps",
+            "options": "Team Onboarding"
+        },
+        {
+            "fieldname": "feature_flags_section",
+            "fieldtype": "Section Break",
+            "label": "Feature Flags"
+        },
+        {
+            "default": "0",
+            "fieldname": "enable_prepaid_credits",
+            "fieldtype": "Check",
+            "label": "Enable Prepaid Credits"
+        }
+    ],
+    "links": [
+        {
+            "group": "General",
+            "link_doctype": "Release Group",
+            "link_fieldname": "team"
+        },
+        {
+            "group": "General",
+            "link_doctype": "Site",
+            "link_fieldname": "team"
+        },
+        {
+            "group": "General",
+            "link_doctype": "Frappe App",
+            "link_fieldname": "team"
+        },
+        {
+            "group": "General",
+            "link_doctype": "Feedback",
+            "link_fieldname": "team"
+        },
+        {
+            "group": "Billing",
+            "link_doctype": "Invoice",
+            "link_fieldname": "team"
+        },
+        {
+            "group": "Billing",
+            "link_doctype": "Usage Record",
+            "link_fieldname": "team"
+        },
+        {
+            "group": "Billing",
+            "link_doctype": "Subscription",
+            "link_fieldname": "team"
+        },
+        {
+            "group": "Billing",
+            "link_doctype": "Balance Transaction",
+            "link_fieldname": "team"
+        }
+    ],
+    "modified": "2020-12-08 15:11:57.505079",
+    "modified_by": "Administrator",
+    "module": "Press",
+    "name": "Team",
+    "owner": "Administrator",
+    "permissions": [
+        {
+            "create": 1,
+            "delete": 1,
+            "email": 1,
+            "export": 1,
+            "print": 1,
+            "read": 1,
+            "report": 1,
+            "role": "System Manager",
+            "share": 1,
+            "write": 1
+        },
+        {
+            "create": 1,
+            "delete": 1,
+            "email": 1,
+            "export": 1,
+            "print": 1,
+            "read": 1,
+            "report": 1,
+            "role": "Press Admin",
+            "share": 1,
+            "write": 1
+        }
+    ],
+    "quick_entry": 1,
+    "sort_field": "modified",
+    "sort_order": "DESC",
+    "track_changes": 1
 }