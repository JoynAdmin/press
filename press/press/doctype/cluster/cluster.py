# -*- coding: utf-8 -*-
# Copyright (c) 2021, Frappe and contributors
# For license information, please see license.txt


import ipaddress
from typing import Dict, Generator, List, Optional

import boto3
import frappe
from frappe.model.document import Document
from press.press.doctype.virtual_machine_image.virtual_machine_image import (
	VirtualMachineImage,
)

from press.utils import get_current_team, unique

import typing

if typing.TYPE_CHECKING:
	from press.press.doctype.plan.plan import Plan
	from press.press.doctype.press_settings.press_settings import PressSettings
	from press.press.doctype.virtual_machine.virtual_machine import VirtualMachine


class Cluster(Document):
	base_servers = {
		"Proxy Server": "n",
		"Database Server": "m",
		"Server": "f",  # App server is last as it needs both proxy and db server
	}
	private_servers = {
		# TODO: Uncomment these when they are implemented
		# "Monitor Server": "p",
		# "Log Server": "e",
	}
	wait_for_aws_creds_seconds = 20

	def validate(self):
		self.validate_monitoring_password()
		self.validate_cidr_block()
		if self.cloud_provider == "AWS EC2":
			self.validate_aws_credentials()

	def validate_aws_credentials(self):
		settings: "PressSettings" = frappe.get_single("Press Settings")
		if self.public and not self.aws_access_key_id:
<<<<<<< HEAD
			self.aws_access_key_id = settings.offsite_backups_access_key_id
			self.aws_secret_access_key = settings.get_password(
				"offsite_backups_secret_access_key"
			)
		elif not self.aws_access_key_id or not self.aws_secret_access_key:
			root_client = settings.boto3_offsite_backup_session.client("iam")
=======
			self.aws_access_key_id = settings.aws_access_key_id
			self.aws_secret_access_key = settings.get_password("aws_secret_access_key")
		elif not self.aws_access_key_id or not self.aws_secret_access_key:
			root_client = settings.boto3_iam_client
>>>>>>> 75721530
			group = (  # make sure group exists
				root_client.get_group(GroupName="fc-vpc-customer").get("Group", {}).get("GroupName")
			)
			root_client.create_user(
				UserName=frappe.scrub(self.name),
			)
			root_client.add_user_to_group(GroupName=group, UserName=frappe.scrub(self.name))
			access_key_pair = root_client.create_access_key(
				UserName=frappe.scrub(self.name),
			)["AccessKey"]

			self.aws_access_key_id = access_key_pair["AccessKeyId"]
			self.aws_secret_access_key = access_key_pair["SecretAccessKey"]
			from time import sleep

			sleep(self.wait_for_aws_creds_seconds)  # wait for key to be valid

	def after_insert(self):
		if self.cloud_provider == "AWS EC2":
			self.provision_on_aws_ec2()

	@frappe.whitelist()
	def add_images(self):
		if self.images_available == 1:
			frappe.throw("Images are already available", frappe.ValidationError)
		if not set(self.get_other_region_vmis(get_series=True)) - set(
			self.get_same_region_vmis(get_series=True)
		):
			frappe.throw(
				"Images for required series not available in other regions. Create Images from server docs.",
				frappe.ValidationError,
			)
<<<<<<< HEAD
		frappe.enqueue_doc(self.doctype, self.name, "_add_images", queue="long")
=======
		frappe.enqueue_doc(self.doctype, self.name, "_add_images", queue="long", timeout=1200)
>>>>>>> 75721530

	def _add_images(self):
		"""Copies VMIs required for the cluster"""
		self.db_set("status", "Copying Images")
		frappe.db.commit()
		for vmi in self.copy_virtual_machine_images():
			vmi.wait_for_availability()
		self.reload()
		self.db_set("status", "Active")

	@property
	def images_available(self) -> float:
		return len(self.get_same_region_vmis()) / len(self.server_doctypes)

	def validate_cidr_block(self):
		if not self.cidr_block:
			blocks = ipaddress.ip_network("10.0.0.0/8").subnets(new_prefix=16)
			existing_blocks = ["10.0.0.0/16"] + frappe.get_all(
				"Cluster", ["cidr_block"], pluck="cidr_block"
			)
			for block in blocks:
				cidr_block = str(block)
				if cidr_block not in existing_blocks:
					self.cidr_block = cidr_block
					self.subnet_cidr_block = cidr_block
					break
		if not self.cidr_block:
			frappe.throw("No CIDR block available", frappe.ValidationError)

	def validate_monitoring_password(self):
		if not self.monitoring_password:
			self.monitoring_password = frappe.generate_hash()

	def provision_on_aws_ec2(self):
		client = boto3.client(
			"ec2",
			region_name=self.region,
			aws_access_key_id=self.aws_access_key_id,
			aws_secret_access_key=self.get_password("aws_secret_access_key"),
		)

		response = client.create_vpc(
			AmazonProvidedIpv6CidrBlock=False,
			InstanceTenancy="default",
			TagSpecifications=[
				{
					"ResourceType": "vpc",
					"Tags": [{"Key": "Name", "Value": f"Frappe Cloud - {self.name}"}],
				},
			],
			CidrBlock=self.cidr_block,
		)
		self.aws_vpc_id = response["Vpc"]["VpcId"]

		client.modify_vpc_attribute(VpcId=self.aws_vpc_id, EnableDnsHostnames={"Value": True})

		response = client.create_subnet(
			TagSpecifications=[
				{
					"ResourceType": "subnet",
					"Tags": [{"Key": "Name", "Value": f"Frappe Cloud - {self.name} - Public Subnet"}],
				},
			],
			AvailabilityZone=self.availability_zone,
			VpcId=self.aws_vpc_id,
			CidrBlock=self.subnet_cidr_block,
		)
		self.aws_subnet_id = response["Subnet"]["SubnetId"]

		response = client.create_internet_gateway(
			TagSpecifications=[
				{
					"ResourceType": "internet-gateway",
					"Tags": [
						{"Key": "Name", "Value": f"Frappe Cloud - {self.name} - Internet Gateway"},
					],
				},
			],
		)

		self.aws_internet_gateway_id = response["InternetGateway"]["InternetGatewayId"]

		client.attach_internet_gateway(
			InternetGatewayId=self.aws_internet_gateway_id, VpcId=self.aws_vpc_id
		)

		response = client.describe_route_tables(
			Filters=[{"Name": "vpc-id", "Values": [self.aws_vpc_id]}],
		)
		self.aws_route_table_id = response["RouteTables"][0]["RouteTableId"]

		client.create_route(
			DestinationCidrBlock="0.0.0.0/0",
			GatewayId=self.aws_internet_gateway_id,
			RouteTableId=self.aws_route_table_id,
		)

		client.create_tags(
			Resources=[self.aws_route_table_id],
			Tags=[{"Key": "Name", "Value": f"Frappe Cloud - {self.name} - Route Table"}],
		)

		response = client.describe_network_acls(
			Filters=[{"Name": "vpc-id", "Values": [self.aws_vpc_id]}],
		)
		self.aws_network_acl_id = response["NetworkAcls"][0]["NetworkAclId"]
		client.create_tags(
			Resources=[self.aws_network_acl_id],
			Tags=[{"Key": "Name", "Value": f"Frappe Cloud - {self.name} - Network ACL"}],
		)

		response = client.create_security_group(
			GroupName=f"Frappe Cloud - {self.name} - Security Group",
			Description="Allow Everything",
			VpcId=self.aws_vpc_id,
			TagSpecifications=[
				{
					"ResourceType": "security-group",
					"Tags": [
						{"Key": "Name", "Value": f"Frappe Cloud - {self.name} - Security Group"},
					],
				},
			],
		)
		self.aws_security_group_id = response["GroupId"]

		client.authorize_security_group_ingress(
			GroupId=self.aws_security_group_id,
			IpPermissions=[
				{
					"FromPort": 80,
					"IpProtocol": "tcp",
					"IpRanges": [{"CidrIp": "0.0.0.0/0", "Description": "HTTP from anywhere"}],
					"ToPort": 80,
				},
				{
					"FromPort": 443,
					"IpProtocol": "tcp",
					"IpRanges": [{"CidrIp": "0.0.0.0/0", "Description": "HTTPS from anywhere"}],
					"ToPort": 443,
				},
				{
					"FromPort": 22,
					"IpProtocol": "tcp",
					"IpRanges": [{"CidrIp": "0.0.0.0/0", "Description": "SSH from anywhere"}],
					"ToPort": 22,
				},
				{
					"FromPort": 3306,
					"IpProtocol": "tcp",
					"IpRanges": [
						{"CidrIp": self.subnet_cidr_block, "Description": "MariaDB from private network"}
					],
					"ToPort": 3306,
				},
				{
					"FromPort": 22000,
					"IpProtocol": "tcp",
					"IpRanges": [
						{"CidrIp": self.subnet_cidr_block, "Description": "SSH from private network"}
					],
					"ToPort": 22999,
				},
				{
					"FromPort": -1,
					"IpProtocol": "icmp",
					"IpRanges": [{"CidrIp": "0.0.0.0/0", "Description": "ICMP from anywhere"}],
					"ToPort": -1,
				},
			],
		)
		self.create_proxy_security_group()

		try:
			# We don't care if the key already exists in this region
			response = client.import_key_pair(
				KeyName=self.ssh_key,
				PublicKeyMaterial=frappe.db.get_value("SSH Key", self.ssh_key, "public_key"),
				TagSpecifications=[
					{"ResourceType": "key-pair", "Tags": [{"Key": "Name", "Value": self.ssh_key}]},
				],
			)
		except Exception:
			pass
		self.save()

	def create_proxy_security_group(self):
		client = boto3.client(
			"ec2",
			region_name=self.region,
			aws_access_key_id=self.aws_access_key_id,
			aws_secret_access_key=self.get_password("aws_secret_access_key"),
		)
		response = client.create_security_group(
			GroupName=f"Frappe Cloud - {self.name} - Proxy - Security Group",
			Description="Allow Everything on Proxy",
			VpcId=self.aws_vpc_id,
			TagSpecifications=[
				{
					"ResourceType": "security-group",
					"Tags": [
						{"Key": "Name", "Value": f"Frappe Cloud - {self.name} - Proxy - Security Group"},
					],
				},
			],
		)
		self.aws_proxy_security_group_id = response["GroupId"]

		client.authorize_security_group_ingress(
			GroupId=self.aws_proxy_security_group_id,
			IpPermissions=[
				{
					"FromPort": 2222,
					"IpProtocol": "tcp",
					"IpRanges": [{"CidrIp": "0.0.0.0/0", "Description": "SSH proxy from anywhere"}],
					"ToPort": 2222,
				},
				{
					"FromPort": 3306,
					"IpProtocol": "tcp",
					"IpRanges": [{"CidrIp": "0.0.0.0/0", "Description": "MariaDB from anywhere"}],
					"ToPort": 3306,
				},
			],
		)

	def get_available_vmi(self, series) -> Optional[str]:
		"""Virtual Machine Image available in region for given series"""
		return VirtualMachineImage.get_available_for_series(series, self.region)

	@property
	def server_doctypes(self):
		server_doctypes = {**self.base_servers}
		if not self.public:
			server_doctypes = {**server_doctypes, **self.private_servers}
		return server_doctypes

	def get_same_region_vmis(self, get_series=False):
		return frappe.get_all(
			"Virtual Machine Image",
			filters={
				"region": self.region,
				"series": ("in", list(self.server_doctypes.values())),
				"status": "Available",
			},
			pluck="name" if not get_series else "series",
		)

	def get_other_region_vmis(self, get_series=False):
		return frappe.get_all(
			"Virtual Machine Image",
			filters={
				"region": ("!=", self.region),
				"series": ("in", list(self.server_doctypes.values())),
				"status": "Available",
			},
			pluck="name" if not get_series else "series",
		)

	def copy_virtual_machine_images(self) -> Generator[VirtualMachineImage, None, None]:
		"""Creates VMIs required for the cluster"""
		copies = []
		for vmi in self.get_other_region_vmis():
			copies.append(
				frappe.get_doc(
					"Virtual Machine Image",
					vmi,
				).copy_image(self.name)
			)
			frappe.db.commit()
		for copy in copies:
			yield copy

	@frappe.whitelist()
	def create_servers(self):
		"""Creates servers for the cluster"""
		if self.images_available < 1:
			frappe.throw(
				"Images are not available. Add them or wait for copy to complete",
				frappe.ValidationError,
			)
		if self.status != "Active":
			frappe.throw("Cluster is not active", frappe.ValidationError)

		for doctype, _ in self.base_servers.items():
			# TODO: remove Test title #
			server, _ = self.create_server(
				doctype,
				"Test",
			)
			match doctype:  # for populating Server doc's fields; assume the trio is created together
				case "Database Server":
					self.database_server = server.name
				case "Proxy Server":
					self.proxy_server = server.name
		if self.public:
			return
		for doctype, _ in self.private_servers.items():
			self.create_server(
				doctype,
				"Test",
				create_subscription=False,
			)

	def create_vm(
		self, machine_type: str, disk_size: int, domain: str, series: str, team: str
	) -> "VirtualMachine":
		return frappe.get_doc(
			{
				"doctype": "Virtual Machine",
				"cluster": self.name,
				"domain": domain,
				"series": series,
				"disk_size": disk_size,
				"machine_type": machine_type,
				"virtual_machine_image": self.get_available_vmi(series),
				"team": team,
			},
		).insert()

	def get_or_create_basic_plan(self, server_type):
		return frappe.get_doc("Plan", f"Basic Cluster - {server_type}")

	def create_server(
		self,
		doctype: str,
		title: str,
		plan: "Plan" = None,
		domain: str = None,
		team: str = None,
		create_subscription=True,
	):
		"""Creates a server for the cluster"""
		domain = domain or frappe.db.get_single_value("Press Settings", "domain")
		server_series = {**self.base_servers, **self.private_servers}
		team = team or get_current_team()
		plan = plan or self.get_or_create_basic_plan(doctype)
		vm = self.create_vm(
			plan.instance_type, plan.disk, domain, server_series[doctype], team
		)
		server = None
		match doctype:
			case "Database Server":
				server = vm.create_database_server()
				server.title = f"{title} - Database"
			case "Server":
				server = vm.create_server()
				server.title = f"{title} - Application"
				server.ram = plan.memory
				server.database_server = self.database_server
				server.proxy_server = self.proxy_server
				server.new_worker_allocation = True
			case "Proxy Server":
				server = vm.create_proxy_server()
				server.title = f"{title} - Proxy"
			case "Monitor Server":
				server = vm.create_monitor_server()
				server.title = f"{title} - Monitor"
			case "Log Server":
				server = vm.create_log_server()
				server.title = f"{title} - Log"

		if create_subscription:
			server.plan = plan.name
			server.save()
			server.create_subscription(plan.name)
		job = server.run_press_job("Create Server")

		return server, job

	@classmethod
	def get_all_for_new_bench(cls, extra_filters={}) -> List[Dict[str, str]]:
		cluster_names = unique(
			frappe.db.get_all("Server", filters={"status": "Active"}, pluck="cluster")
		)
		filters = {"name": ("in", cluster_names), "public": True}
		return frappe.db.get_all(
			"Cluster", filters={**filters, **extra_filters}, fields=["name", "title", "image"]
		)<|MERGE_RESOLUTION|>--- conflicted
+++ resolved
@@ -45,19 +45,10 @@
 	def validate_aws_credentials(self):
 		settings: "PressSettings" = frappe.get_single("Press Settings")
 		if self.public and not self.aws_access_key_id:
-<<<<<<< HEAD
-			self.aws_access_key_id = settings.offsite_backups_access_key_id
-			self.aws_secret_access_key = settings.get_password(
-				"offsite_backups_secret_access_key"
-			)
-		elif not self.aws_access_key_id or not self.aws_secret_access_key:
-			root_client = settings.boto3_offsite_backup_session.client("iam")
-=======
 			self.aws_access_key_id = settings.aws_access_key_id
 			self.aws_secret_access_key = settings.get_password("aws_secret_access_key")
 		elif not self.aws_access_key_id or not self.aws_secret_access_key:
 			root_client = settings.boto3_iam_client
->>>>>>> 75721530
 			group = (  # make sure group exists
 				root_client.get_group(GroupName="fc-vpc-customer").get("Group", {}).get("GroupName")
 			)
@@ -90,11 +81,7 @@
 				"Images for required series not available in other regions. Create Images from server docs.",
 				frappe.ValidationError,
 			)
-<<<<<<< HEAD
-		frappe.enqueue_doc(self.doctype, self.name, "_add_images", queue="long")
-=======
 		frappe.enqueue_doc(self.doctype, self.name, "_add_images", queue="long", timeout=1200)
->>>>>>> 75721530
 
 	def _add_images(self):
 		"""Copies VMIs required for the cluster"""
