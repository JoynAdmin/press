{
 "actions": [],
 "allow_rename": 1,
 "autoname": "field:domain",
 "creation": "2020-03-17 16:35:11.520003",
 "doctype": "DocType",
 "editable_grid": 1,
 "engine": "InnoDB",
 "field_order": [
  "status",
  "site",
  "team",
  "domain",
  "ssl",
  "dns_type",
  "tls_certificate",
  "retry_count",
  "redirect_to_primary"
 ],
 "fields": [
  {
   "fieldname": "site",
   "fieldtype": "Link",
   "in_list_view": 1,
   "in_standard_filter": 1,
   "label": "Site",
   "options": "Site",
   "read_only": 1,
   "reqd": 1
  },
  {
   "fieldname": "domain",
   "fieldtype": "Data",
   "in_list_view": 1,
   "in_standard_filter": 1,
   "label": "Domain",
   "read_only": 1,
   "reqd": 1,
   "unique": 1
  },
  {
   "default": "0",
   "fieldname": "ssl",
   "fieldtype": "Check",
   "in_list_view": 1,
   "label": "SSL",
   "read_only": 1
  },
  {
   "default": "CNAME",
   "fieldname": "dns_type",
   "fieldtype": "Select",
   "in_list_view": 1,
   "in_standard_filter": 1,
   "label": "DNS Type",
   "options": "A\nNS\nCNAME",
   "read_only": 1,
   "reqd": 1
  },
  {
   "fieldname": "tls_certificate",
   "fieldtype": "Link",
   "label": "TLS Certificate",
   "options": "TLS Certificate"
  },
  {
   "default": "Pending",
   "fieldname": "status",
   "fieldtype": "Select",
   "in_list_view": 1,
   "in_standard_filter": 1,
   "label": "Status",
   "options": "Pending\nIn Progress\nActive\nBroken",
   "reqd": 1
  },
  {
   "default": "0",
   "fieldname": "retry_count",
   "fieldtype": "Int",
   "label": "Retry Count",
   "read_only": 1,
   "reqd": 1
  },
  {
   "default": "0",
   "fieldname": "redirect_to_primary",
   "fieldtype": "Check",
   "label": "Redirect To Primary"
  },
  {
   "fetch_from": "site.team",
   "fieldname": "team",
   "fieldtype": "Link",
   "label": "Team",
   "options": "Team",
   "read_only": 1,
   "reqd": 1
  }
 ],
 "links": [],
<<<<<<< HEAD
 "modified": "2021-02-15 20:09:39.409924",
=======
 "modified": "2021-01-27 07:08:25.227584",
>>>>>>> 0f53d77c
 "modified_by": "Administrator",
 "module": "Press",
 "name": "Site Domain",
 "owner": "Administrator",
 "permissions": [
  {
   "create": 1,
   "delete": 1,
   "email": 1,
   "export": 1,
   "print": 1,
   "read": 1,
   "report": 1,
   "role": "System Manager",
   "share": 1,
   "write": 1
  },
  {
   "create": 1,
   "read": 1,
   "role": "Press Admin",
   "write": 1
  },
  {
   "create": 1,
   "read": 1,
   "role": "Press Member",
   "write": 1
  }
 ],
 "sort_field": "modified",
 "sort_order": "DESC",
 "title_field": "domain",
 "track_changes": 1
}<|MERGE_RESOLUTION|>--- conflicted
+++ resolved
@@ -98,11 +98,7 @@
   }
  ],
  "links": [],
-<<<<<<< HEAD
  "modified": "2021-02-15 20:09:39.409924",
-=======
- "modified": "2021-01-27 07:08:25.227584",
->>>>>>> 0f53d77c
  "modified_by": "Administrator",
  "module": "Press",
  "name": "Site Domain",
