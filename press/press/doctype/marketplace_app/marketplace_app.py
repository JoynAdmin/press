# -*- coding: utf-8 -*-
# Copyright (c) 2021, Frappe and contributors
# For license information, please see license.txt

import frappe
import requests

from typing import List
from base64 import b64decode
from press.utils import get_last_doc
from press.api.github import get_access_token
from frappe.website.utils import cleanup_page_name
from frappe.website.website_generator import WebsiteGenerator
from press.marketplace.doctype.marketplace_app_plan.marketplace_app_plan import (
	get_app_plan_features,
)


class MarketplaceApp(WebsiteGenerator):
	def autoname(self):
		self.name = self.app

	def before_insert(self):
		self.long_description = self.fetch_readme()
		self.set_route()

	def set_route(self):
		self.route = "marketplace/apps/" + cleanup_page_name(self.app)

	def validate(self):
		self.published = self.status == "Published"
		self.validate_sources()
		self.validate_number_of_screenshots()

	def validate_sources(self):
		for source in self.sources:
			app_source = frappe.get_doc("App Source", source.source)

			if app_source.app != self.app:
				frappe.throw(
					f"App Source {frappe.bold(source.source)} does not belong to this app!"
				)

			app_source_versions = [v.version for v in app_source.versions]
			if source.version not in app_source_versions:
				frappe.throw(
					f"App Source {frappe.bold(source.source)} does not contain"
					f" version: {frappe.bold(source.version)}"
				)

	def validate_number_of_screenshots(self):
		max_allowed_screenshots = frappe.db.get_single_value(
			"Press Settings", "max_allowed_screenshots"
		)
		if len(self.screenshots) > max_allowed_screenshots:
			frappe.throw(
				f"You cannot add more than {max_allowed_screenshots} screenshots for an app."
			)

	def get_app_source(self):
		return frappe.get_doc("App Source", {"app": self.app})

	def fetch_readme(self):
		source = self.get_app_source()

		if source.github_installation_id:
			github_access_token = get_access_token(source.github_installation_id)
		else:
			github_access_token = frappe.get_value("Press Settings", None, "github_access_token")

		headers = {
			"Authorization": f"token {github_access_token}",
		}
		owner = source.repository_owner
		repository = source.repository
		branch = source.branch

		readme_content = None
		variants = ["README.md", "readme.md", "readme", "README", "Readme"]
		for variant in variants:
			try:
				readme = requests.get(
					f"https://api.github.com/repos/{owner}/{repository}/contents/{variant}",
					headers=headers,
					params={"ref": branch},
				).json()
				readme_content = b64decode(readme["content"]).decode()
				if readme_content:
					break
			except Exception:
				print(frappe.get_traceback())
				continue

		return readme_content

	def get_context(self, context):
		context.no_cache = True
		context.app = self
		if self.category:
			context.category = frappe.get_doc("Marketplace App Category", self.category)

		supported_versions = []
		public_rgs = frappe.get_all(
			"Release Group", filters={"public": True}, fields=["version", "name"]
		)

		unique_public_rgs = {}
		for rg in public_rgs:
			if rg.version not in unique_public_rgs:
				unique_public_rgs[rg.version] = rg.name

		for source in self.sources:
			if source.version not in unique_public_rgs:
				continue

			frappe_source_name = frappe.get_doc(
				"Release Group App", {"app": "frappe", "parent": unique_public_rgs[source.version]},
			).source
			frappe_source = frappe.db.get_value(
				"App Source", frappe_source_name, ["repository_url", "branch"], as_dict=True,
			)

			app_source = frappe.db.get_value(
				"App Source", source.source, ["repository_url", "branch", "public"], as_dict=True,
			)

			supported_versions.append(
				frappe._dict(
					{
						"version": source.version,
						"app_source": app_source,
						"frappe_source": frappe_source,
					}
				)
			)

		# Sort based on version
		supported_versions.sort(key=lambda x: x.version, reverse=True)

		context.supported_versions = supported_versions

		# Add publisher info
		publisher_profile = frappe.get_all(
			"Marketplace Publisher Profile",
			filters={"team": self.team},
			fields=["display_name", "contact_email"],
			limit=1,
		)

		if publisher_profile:
			context.publisher_profile = publisher_profile[0]

		context.no_of_installs = self.get_analytics().get("total_installs")

	def get_deploy_information(self):
		"""Return the deploy information this marketplace app"""
		# Public Release Groups, Benches
		# Is on release group, but not on bench -> awaiting deploy
		deploy_info = {}

		for source in self.sources:
			version = source.version
			deploy_info[version] = "Not Deployed"

			release_groups = frappe.get_all(
				"Release Group", filters={"public": 1, "version": version}, pluck="name"
			)

			for rg_name in release_groups:
				release_group = frappe.get_doc("Release Group", rg_name)
				sources_on_rg = [a.source for a in release_group.apps]

				latest_active_bench = get_last_doc(
					"Bench", filters={"status": "Active", "group": rg_name}
				)

				if latest_active_bench:
					sources_on_bench = [a.source for a in latest_active_bench.apps]
					if source.source in sources_on_bench:
						# Is deployed on a bench
						deploy_info[version] = "Deployed"

				if (source.source in sources_on_rg) and (deploy_info[version] != "Deployed"):
					# Added to release group, but not yet deployed to a bench
					deploy_info[version] = "Awaiting Deploy"

		return deploy_info

	def get_analytics(self):
		app_name = self.app
		site_names = frappe.get_all("Site App", filters={"app": app_name}, pluck="parent")

		total_installs = len(site_names)
		num_installs_active_sites = (
			frappe.db.count("Site", filters={"name": ("in", site_names), "status": "Active"})
			if site_names
			else 0
		)

		bench_names = frappe.get_all("Bench App", filters={"app": app_name}, pluck="parent")
		num_installs_active_benches = (
			frappe.db.count("Bench", filters={"name": ("in", bench_names), "status": "Active"})
			if bench_names
			else 0
		)

		return {
			"total_installs": total_installs,
			"num_installs_active_sites": num_installs_active_sites,
			"num_installs_active_benches": num_installs_active_benches,
		}

<<<<<<< HEAD
	def get_plans(self) -> List:
		plans = []

		marketplace_app_plans = frappe.get_all(
			"Marketplace App Plan",
			filters={"app": self.name},
			fields=["name", "plan", "discount_percent", "marked_most_popular"],
		)

		for app_plan in marketplace_app_plans:
			plan_data = {}
			plan_data.update(app_plan)

			plan_discount_percent = app_plan.discount_percent
			plan_data["discounted"] = plan_discount_percent > 0
			plan_prices = get_plan_prices(app_plan.plan, plan_discount_percent)
			plan_data.update(plan_prices)

			plan_data["features"] = get_app_plan_features(app_plan.name)

			plans.append(plan_data)

		plans.sort(key=lambda x: x["price_usd"])

		return plans


def get_plan_prices(plan_name, discount_percent=0.0):
	"""Returns plan prices after applying the discount (if applicable)"""
	plan_prices = frappe.db.get_value(
		"Plan", plan_name, ["plan_title", "price_usd", "price_inr"], as_dict=True
	)

	if discount_percent > 0:
		plan_prices.price_usd_before_discount = plan_prices.price_usd
		plan_prices.price_usd = get_price_after_discount(
			plan_prices.price_usd, discount_percent
		)

		plan_prices.price_inr_before_discount = plan_prices.price_inr
		plan_prices.price_inr = get_price_after_discount(
			plan_prices.price_inr, discount_percent
		)

	return plan_prices


def get_price_after_discount(price, discount_percent):
	discount_amount = price * discount_percent / 100
	return round(price - discount_amount)
=======

def get_total_installs_for_app(app_name: MarketplaceApp):
	site_names = frappe.get_all("Site App", filters={"app": app_name})

	return len(site_names)
>>>>>>> 53f9794c
<|MERGE_RESOLUTION|>--- conflicted
+++ resolved
@@ -210,7 +210,6 @@
 			"num_installs_active_benches": num_installs_active_benches,
 		}
 
-<<<<<<< HEAD
 	def get_plans(self) -> List:
 		plans = []
 
@@ -261,10 +260,8 @@
 def get_price_after_discount(price, discount_percent):
 	discount_amount = price * discount_percent / 100
 	return round(price - discount_amount)
-=======
-
-def get_total_installs_for_app(app_name: MarketplaceApp):
+
+def get_total_installs_for_app(app_name: str):
 	site_names = frappe.get_all("Site App", filters={"app": app_name})
 
-	return len(site_names)
->>>>>>> 53f9794c
+	return len(site_names)