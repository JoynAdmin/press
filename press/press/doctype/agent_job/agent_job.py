--- conflicted
+++ resolved
@@ -1011,7 +1011,6 @@
 		elif job.job_type == "Run Remote Builder":
 			DeployCandidate.process_run_build(job, response_data)
 		elif job.job_type == "Column Statistics":
-<<<<<<< HEAD
 			frappe.enqueue(
 				fetch_column_stats_update,
 				queue="default",
@@ -1024,11 +1023,8 @@
 				job=job,
 				response_data=response_data,
 			)
-=======
-			fetch_column_stats_update(job, response_data)
 		elif job.job_type == "Create User":
 			process_create_user_job_update(job)
->>>>>>> c43e4d3e
 
 	except Exception as e:
 		failure_count = job.callback_failure_count + 1
