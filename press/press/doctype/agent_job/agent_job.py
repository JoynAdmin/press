--- conflicted
+++ resolved
@@ -189,23 +189,12 @@
 
 		if not self.job_id:
 			job = agent.get_jobs_id(self.name)
-<<<<<<< HEAD
 			if job and len(job) > 0:
-				self.job_id = job[0]["id"]
-				self.status = job[0]["status"]
-		else:
-			job_details = agent.get_job_status(self.job_id)
-			self.status = job_details["status"]
-
-		self.save()
-=======
-			if len(job) > 0:
 				self.db_set("job_id", job[0]["id"])
 		if self.job_id:
 			polled_job = agent.get_job_status(self.job_id)
 			update_job(self.name, polled_job)
 			update_steps(self.name, polled_job)
->>>>>>> 3a441264
 
 	@frappe.whitelist()
 	def retry_skip_failing_patches(self):
