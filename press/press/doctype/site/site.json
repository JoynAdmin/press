--- conflicted
+++ resolved
@@ -16,6 +16,7 @@
   "update",
   "setup_wizard_complete",
   "billing",
+  "plan",
   "team",
   "free",
   "section_break_6",
@@ -25,7 +26,6 @@
   "config",
   "configuration",
   "_keys_removed_in_last_update",
-  "_site_usages",
   "deploy_section",
   "timezone",
   "site_files_section",
@@ -201,9 +201,8 @@
   },
   {
    "fieldname": "host_name",
-   "fieldtype": "Link",
-   "label": "Host Name",
-   "options": "Site Domain"
+   "fieldtype": "Data",
+   "label": "Host Name"
   },
   {
    "fieldname": "status_before_update",
@@ -262,29 +261,27 @@
    "label": "Keys Removed in Last Config Change"
   },
   {
-<<<<<<< HEAD
    "fieldname": "applications",
    "fieldtype": "Table",
    "hide_days": 1,
    "hide_seconds": 1,
    "label": "Applications",
    "options": "Site Application",
+   "reqd": 1
+  },
+  {
+   "fieldname": "plan",
+   "fieldtype": "Link",
+   "hide_days": 1,
+   "hide_seconds": 1,
+   "in_standard_filter": 1,
+   "label": "Plan",
+   "options": "Plan",
    "reqd": 1
   }
  ],
  "links": [],
- "modified": "2020-12-11 19:49:48.018581",
-=======
-   "default": "{}",
-   "fieldname": "_site_usages",
-   "fieldtype": "Data",
-   "hidden": 1,
-   "label": "Site Usage"
-  }
- ],
- "links": [],
- "modified": "2020-11-05 11:11:37.836382",
->>>>>>> 54bc9347
+ "modified": "2020-12-15 19:07:34.047255",
  "modified_by": "Administrator",
  "module": "Press",
  "name": "Site",
