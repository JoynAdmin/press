{
 "actions": [],
 "allow_rename": 1,
 "creation": "2019-12-09 12:35:51.941522",
 "doctype": "DocType",
 "editable_grid": 1,
 "engine": "InnoDB",
 "field_order": [
  "subdomain",
  "status",
  "status_before_update",
  "server",
  "bench",
  "column_break_3",
  "admin_password",
  "update",
  "setup_wizard_complete",
  "billing",
  "plan",
  "team",
  "free",
  "section_break_6",
  "apps",
  "configuration_section",
  "host_name",
  "config",
  "configuration",
  "_keys_removed_in_last_update",
  "deploy_section",
  "timezone",
  "site_files_section",
  "database_file",
  "private_file",
  "public_file",
  "remote_files",
  "remote_config_file",
  "remote_database_file",
  "remote_private_file",
  "remote_public_file"
 ],
 "fields": [
  {
   "fetch_from": "bench.server",
   "fetch_if_empty": 1,
   "fieldname": "server",
   "fieldtype": "Link",
   "hide_days": 1,
   "hide_seconds": 1,
   "in_list_view": 1,
   "in_standard_filter": 1,
   "label": "Server",
   "options": "Server",
   "reqd": 1,
   "set_only_once": 1
  },
  {
   "fieldname": "bench",
   "fieldtype": "Link",
   "hide_days": 1,
   "hide_seconds": 1,
   "in_list_view": 1,
   "in_standard_filter": 1,
   "label": "Bench",
   "options": "Bench",
   "reqd": 1,
   "set_only_once": 1
  },
  {
   "fieldname": "apps",
   "fieldtype": "Table",
   "hide_days": 1,
   "hide_seconds": 1,
   "label": "Apps",
   "options": "Site App",
   "reqd": 1
  },
  {
   "default": "Pending",
   "fieldname": "status",
   "fieldtype": "Select",
   "hide_days": 1,
   "hide_seconds": 1,
   "in_list_view": 1,
   "in_standard_filter": 1,
   "label": "Status",
   "options": "Pending\nInstalling\nUpdating\nActive\nInactive\nBroken\nArchived\nSuspended",
   "read_only": 1,
   "reqd": 1
  },
  {
   "fieldname": "admin_password",
   "fieldtype": "Password",
   "hide_days": 1,
   "hide_seconds": 1,
   "label": "Administrator Password"
  },
  {
   "fieldname": "column_break_3",
   "fieldtype": "Column Break",
   "hide_days": 1,
   "hide_seconds": 1
  },
  {
   "fieldname": "section_break_6",
   "fieldtype": "Section Break",
   "hide_days": 1,
   "hide_seconds": 1
  },
  {
   "default": "{}",
   "fieldname": "config",
   "fieldtype": "Code",
   "hide_days": 1,
   "hide_seconds": 1,
   "label": "Preview",
   "options": "JSON",
   "read_only": 1
  },
  {
   "fieldname": "configuration_section",
   "fieldtype": "Section Break",
   "hide_days": 1,
   "hide_seconds": 1,
   "label": "Configuration"
  },
  {
   "fieldname": "update",
   "fieldtype": "Datetime",
   "hide_days": 1,
   "hide_seconds": 1,
   "label": "Last Updated On"
  },
  {
   "fieldname": "subdomain",
   "fieldtype": "Data",
   "hide_days": 1,
   "hide_seconds": 1,
   "label": "Subdomain",
   "reqd": 1
  },
  {
   "fieldname": "team",
   "fieldtype": "Link",
   "hide_days": 1,
   "hide_seconds": 1,
   "in_list_view": 1,
   "in_standard_filter": 1,
   "label": "Team",
   "options": "Team"
  },
  {
   "fieldname": "plan",
   "fieldtype": "Link",
   "hide_days": 1,
   "hide_seconds": 1,
   "in_standard_filter": 1,
   "label": "Plan",
   "options": "Plan",
   "reqd": 1
  },
  {
   "fieldname": "deploy_section",
   "fieldtype": "Section Break",
   "hide_days": 1,
   "hide_seconds": 1,
   "label": "Deploy"
  },
  {
   "fieldname": "timezone",
   "fieldtype": "Data",
   "hide_days": 1,
   "hide_seconds": 1,
   "label": "Timezone"
  },
  {
   "fieldname": "database_file",
   "fieldtype": "Attach",
   "hide_days": 1,
   "hide_seconds": 1,
   "label": "Database File"
  },
  {
   "fieldname": "private_file",
   "fieldtype": "Attach",
   "hide_days": 1,
   "hide_seconds": 1,
   "label": "Private File"
  },
  {
   "fieldname": "public_file",
   "fieldtype": "Attach",
   "hide_days": 1,
   "hide_seconds": 1,
   "label": "Public File"
  },
  {
   "default": "0",
   "fieldname": "setup_wizard_complete",
   "fieldtype": "Check",
   "hide_days": 1,
   "hide_seconds": 1,
   "label": "Setup Wizard Complete",
   "read_only": 1
  },
  {
   "fieldname": "billing",
   "fieldtype": "Section Break",
   "hide_days": 1,
   "hide_seconds": 1,
   "label": "Billing"
  },
  {
   "default": "0",
   "description": "If checked, this site's usage data won't be sent to Stripe",
   "fieldname": "free",
   "fieldtype": "Check",
   "hide_days": 1,
   "hide_seconds": 1,
   "label": "Free Site"
  },
  {
   "fieldname": "host_name",
   "fieldtype": "Link",
   "label": "Host Name",
   "options": "Site Domain"
  },
  {
   "fieldname": "status_before_update",
   "fieldtype": "Data",
   "hidden": 1,
   "label": "Status Before Update"
  },
  {
   "collapsible": 1,
   "fieldname": "remote_files",
   "fieldtype": "Section Break",
   "label": "Remote Files"
  },
  {
   "fieldname": "remote_database_file",
   "fieldtype": "Link",
   "label": "Remote Database File",
   "options": "Remote File"
  },
  {
   "fieldname": "remote_private_file",
   "fieldtype": "Link",
   "label": "Remote Private File",
   "options": "Remote File"
  },
  {
   "fieldname": "remote_public_file",
   "fieldtype": "Link",
   "label": "Remote Public File",
   "options": "Remote File"
  },
  {
   "collapsible": 1,
   "fieldname": "site_files_section",
   "fieldtype": "Section Break",
   "hide_days": 1,
   "hide_seconds": 1,
   "label": "Site Files"
  },
  {
   "fieldname": "remote_config_file",
   "fieldtype": "Link",
   "label": "Remote Config File",
   "options": "Remote File"
  },
  {
   "fieldname": "configuration",
   "fieldtype": "Table",
   "label": "Configuration",
   "options": "Site Config"
  },
  {
   "fieldname": "_keys_removed_in_last_update",
   "fieldtype": "Data",
   "hidden": 1,
   "label": "Keys Removed in Last Config Change"
  }
 ],
 "links": [],
<<<<<<< HEAD
 "modified": "2020-10-04 08:51:12.953040",
=======
 "modified": "2020-10-06 15:05:34.824331",
>>>>>>> d4eba41b
 "modified_by": "Administrator",
 "module": "Press",
 "name": "Site",
 "owner": "Administrator",
 "permissions": [
  {
   "create": 1,
   "delete": 1,
   "email": 1,
   "export": 1,
   "print": 1,
   "read": 1,
   "report": 1,
   "role": "System Manager",
   "share": 1,
   "write": 1
  },
  {
   "create": 1,
   "delete": 1,
   "email": 1,
   "export": 1,
   "print": 1,
   "read": 1,
   "report": 1,
   "role": "Press Admin",
   "share": 1,
   "write": 1
  },
  {
   "create": 1,
   "delete": 1,
   "email": 1,
   "export": 1,
   "print": 1,
   "read": 1,
   "report": 1,
   "role": "Press Member",
   "share": 1,
   "write": 1
  }
 ],
 "sort_field": "creation",
 "sort_order": "DESC",
 "track_changes": 1
}<|MERGE_RESOLUTION|>--- conflicted
+++ resolved
@@ -282,11 +282,7 @@
   }
  ],
  "links": [],
-<<<<<<< HEAD
- "modified": "2020-10-04 08:51:12.953040",
-=======
  "modified": "2020-10-06 15:05:34.824331",
->>>>>>> d4eba41b
  "modified_by": "Administrator",
  "module": "Press",
  "name": "Site",
