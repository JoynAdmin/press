[
 {
  "disabled_auto_retry": 1,
  "docstatus": 0,
  "doctype": "Agent Job Type",
  "max_retry_count": 3,
  "modified": "2023-11-06 07:28:19.228754",
  "name": "Rename Upstream",
  "request_method": "POST",
  "request_path": "/proxy/upstreams/{ip}/rename",
  "steps": [
   {
    "parent": "Rename Upstream",
    "parentfield": "steps",
    "parenttype": "Agent Job Type",
    "step_name": "Rename Upstream Directory"
   },
   {
    "parent": "Rename Upstream",
    "parentfield": "steps",
    "parenttype": "Agent Job Type",
    "step_name": "Generate NGINX Configuration"
   },
   {
    "parent": "Rename Upstream",
    "parentfield": "steps",
    "parenttype": "Agent Job Type",
    "step_name": "Reload NGINX"
   }
  ]
 },
 {
  "disabled_auto_retry": 1,
  "docstatus": 0,
  "doctype": "Agent Job Type",
  "max_retry_count": 3,
  "modified": "2023-11-06 07:28:19.057519",
  "name": "Rename Site",
  "request_method": "POST",
  "request_path": "benches/{site.bench}/sites/{site.name}/rename",
  "steps": [
   {
    "parent": "Rename Site",
    "parentfield": "steps",
    "parenttype": "Agent Job Type",
    "step_name": "Enable Maintenance Mode"
   },
   {
    "parent": "Rename Site",
    "parentfield": "steps",
    "parenttype": "Agent Job Type",
    "step_name": "Wait for Enqueued Jobs"
   },
   {
    "parent": "Rename Site",
    "parentfield": "steps",
    "parenttype": "Agent Job Type",
    "step_name": "Update Site Configuration"
   },
   {
    "parent": "Rename Site",
    "parentfield": "steps",
    "parenttype": "Agent Job Type",
    "step_name": "Rename Site"
   },
   {
    "parent": "Rename Site",
    "parentfield": "steps",
    "parenttype": "Agent Job Type",
    "step_name": "Bench Setup NGINX"
   },
   {
    "parent": "Rename Site",
    "parentfield": "steps",
    "parenttype": "Agent Job Type",
    "step_name": "Reload NGINX"
   },
   {
    "parent": "Rename Site",
    "parentfield": "steps",
    "parenttype": "Agent Job Type",
    "step_name": "Disable Maintenance Mode"
   },
   {
    "parent": "Rename Site",
    "parentfield": "steps",
    "parenttype": "Agent Job Type",
    "step_name": "Enable Scheduler"
   }
  ]
 },
 {
  "disabled_auto_retry": 1,
  "docstatus": 0,
  "doctype": "Agent Job Type",
  "max_retry_count": 3,
  "modified": "2023-11-06 07:28:18.549528",
  "name": "Recover Failed Site Migration",
  "request_method": null,
  "request_path": null,
  "steps": [
   {
    "parent": "Recover Failed Site Migration",
    "parentfield": "steps",
    "parenttype": "Agent Job Type",
    "step_name": "Move Site"
   },
   {
    "parent": "Recover Failed Site Migration",
    "parentfield": "steps",
    "parenttype": "Agent Job Type",
    "step_name": "Restore Touched Tables"
   },
   {
    "parent": "Recover Failed Site Migration",
    "parentfield": "steps",
    "parenttype": "Agent Job Type",
    "step_name": "Disable Maintenance Mode"
   }
  ]
 },
 {
  "disabled_auto_retry": 1,
  "docstatus": 0,
  "doctype": "Agent Job Type",
  "max_retry_count": 3,
  "modified": "2023-11-06 07:28:18.927111",
  "name": "Add Domain",
  "request_method": "POST",
  "request_path": "benches/{bench}/sites/{site}/domains",
  "steps": [
   {
    "parent": "Add Domain",
    "parentfield": "steps",
    "parenttype": "Agent Job Type",
    "step_name": "Update Site Configuration"
   },
   {
    "parent": "Add Domain",
    "parentfield": "steps",
    "parenttype": "Agent Job Type",
    "step_name": "Bench Setup NGINX"
   },
   {
    "parent": "Add Domain",
    "parentfield": "steps",
    "parenttype": "Agent Job Type",
    "step_name": "Reload NGINX"
   }
  ]
 },
 {
  "disabled_auto_retry": 1,
  "docstatus": 0,
  "doctype": "Agent Job Type",
  "max_retry_count": 3,
  "modified": "2023-11-06 07:28:18.946695",
  "name": "Remove Domain",
  "request_method": "DELETE",
  "request_path": "benches/{bench}/sites/{site}/domains/{domain}",
  "steps": [
   {
    "parent": "Remove Domain",
    "parentfield": "steps",
    "parenttype": "Agent Job Type",
    "step_name": "Update Site Configuration"
   },
   {
    "parent": "Remove Domain",
    "parentfield": "steps",
    "parenttype": "Agent Job Type",
    "step_name": "Bench Setup NGINX"
   },
   {
    "parent": "Remove Domain",
    "parentfield": "steps",
    "parenttype": "Agent Job Type",
    "step_name": "Reload NGINX"
   }
  ]
 },
 {
  "disabled_auto_retry": 1,
  "docstatus": 0,
  "doctype": "Agent Job Type",
  "max_retry_count": 3,
  "modified": "2023-11-06 07:28:18.762138",
  "name": "Update Site Pull",
  "request_method": "POST",
  "request_path": "/benches/{bench}/sites/{site}/update/pull",
  "steps": [
   {
    "parent": "Update Site Pull",
    "parentfield": "steps",
    "parenttype": "Agent Job Type",
    "step_name": "Enable Maintenance Mode"
   },
   {
    "parent": "Update Site Pull",
    "parentfield": "steps",
    "parenttype": "Agent Job Type",
    "step_name": "Wait for Enqueued Jobs"
   },
   {
    "parent": "Update Site Pull",
    "parentfield": "steps",
    "parenttype": "Agent Job Type",
    "step_name": "Move Site"
   },
   {
    "parent": "Update Site Pull",
    "parentfield": "steps",
    "parenttype": "Agent Job Type",
    "step_name": "Bench Setup NGINX"
   },
   {
    "parent": "Update Site Pull",
    "parentfield": "steps",
    "parenttype": "Agent Job Type",
    "step_name": "Bench Setup NGINX Target"
   },
   {
    "parent": "Update Site Pull",
    "parentfield": "steps",
    "parenttype": "Agent Job Type",
    "step_name": "Reload NGINX"
   },
   {
    "parent": "Update Site Pull",
    "parentfield": "steps",
    "parenttype": "Agent Job Type",
    "step_name": "Disable Maintenance Mode"
   }
  ]
 },
 {
  "disabled_auto_retry": 1,
  "docstatus": 0,
  "doctype": "Agent Job Type",
  "max_retry_count": 3,
  "modified": "2023-11-06 07:28:19.585210",
  "name": "Update Site Migrate",
  "request_method": "POST",
  "request_path": "/benches/{bench}/sites/{site}/update/migrate",
  "steps": [
   {
    "parent": "Update Site Migrate",
    "parentfield": "steps",
    "parenttype": "Agent Job Type",
    "step_name": "Enable Maintenance Mode"
   },
   {
    "parent": "Update Site Migrate",
    "parentfield": "steps",
    "parenttype": "Agent Job Type",
    "step_name": "Wait for Enqueued Jobs"
   },
   {
    "parent": "Update Site Migrate",
    "parentfield": "steps",
    "parenttype": "Agent Job Type",
    "step_name": "Clear Backup Directory"
   },
   {
    "parent": "Update Site Migrate",
    "parentfield": "steps",
    "parenttype": "Agent Job Type",
    "step_name": "Backup Site Tables"
   },
   {
    "parent": "Update Site Migrate",
    "parentfield": "steps",
    "parenttype": "Agent Job Type",
    "step_name": "Move Site"
   },
   {
    "parent": "Update Site Migrate",
    "parentfield": "steps",
    "parenttype": "Agent Job Type",
    "step_name": "Bench Setup NGINX"
   },
   {
    "parent": "Update Site Migrate",
    "parentfield": "steps",
    "parenttype": "Agent Job Type",
    "step_name": "Bench Setup NGINX Target"
   },
   {
    "parent": "Update Site Migrate",
    "parentfield": "steps",
    "parenttype": "Agent Job Type",
    "step_name": "Reload NGINX"
   },
   {
    "parent": "Update Site Migrate",
    "parentfield": "steps",
    "parenttype": "Agent Job Type",
    "step_name": "Run App Specific Scripts"
   },
   {
    "parent": "Update Site Migrate",
    "parentfield": "steps",
    "parenttype": "Agent Job Type",
    "step_name": "Migrate Site"
   },
   {
    "parent": "Update Site Migrate",
    "parentfield": "steps",
    "parenttype": "Agent Job Type",
    "step_name": "Disable Maintenance Mode"
   },
   {
    "parent": "Update Site Migrate",
    "parentfield": "steps",
    "parenttype": "Agent Job Type",
    "step_name": "Build Search Index"
   }
  ]
 },
 {
  "disabled_auto_retry": 1,
  "docstatus": 0,
  "doctype": "Agent Job Type",
  "max_retry_count": 3,
  "modified": "2023-11-06 07:28:19.781844",
  "name": "New Site",
  "request_method": "POST",
  "request_path": "/benches/{bench}/sites",
  "steps": [
   {
    "parent": "New Site",
    "parentfield": "steps",
    "parenttype": "Agent Job Type",
    "step_name": "New Site"
   },
   {
    "parent": "New Site",
    "parentfield": "steps",
    "parenttype": "Agent Job Type",
    "step_name": "Install Apps"
   },
   {
    "parent": "New Site",
    "parentfield": "steps",
    "parenttype": "Agent Job Type",
    "step_name": "Update Site Configuration"
   },
   {
    "parent": "New Site",
    "parentfield": "steps",
    "parenttype": "Agent Job Type",
    "step_name": "Enable Scheduler"
   },
   {
    "parent": "New Site",
    "parentfield": "steps",
    "parenttype": "Agent Job Type",
    "step_name": "Bench Setup NGINX"
   },
   {
    "parent": "New Site",
    "parentfield": "steps",
    "parenttype": "Agent Job Type",
    "step_name": "Reload NGINX"
   }
  ]
 },
 {
  "disabled_auto_retry": 1,
  "docstatus": 0,
  "doctype": "Agent Job Type",
  "max_retry_count": 3,
  "modified": "2023-11-06 07:28:18.646447",
  "name": "Add Host to Proxy",
  "request_method": "POST",
  "request_path": "/proxy/hosts",
  "steps": [
   {
    "parent": "Add Host to Proxy",
    "parentfield": "steps",
    "parenttype": "Agent Job Type",
    "step_name": "Add Host to Proxy"
   },
   {
    "parent": "Add Host to Proxy",
    "parentfield": "steps",
    "parenttype": "Agent Job Type",
    "step_name": "Generate NGINX Configuration"
   },
   {
    "parent": "Add Host to Proxy",
    "parentfield": "steps",
    "parenttype": "Agent Job Type",
    "step_name": "Reload NGINX"
   }
  ]
 },
 {
  "disabled_auto_retry": 1,
  "docstatus": 0,
  "doctype": "Agent Job Type",
  "max_retry_count": 3,
  "modified": "2023-11-06 07:28:18.626647",
  "name": "Add Site to Upstream",
  "request_method": "POST",
  "request_path": "/proxy/upstreams/{upstream}/sites",
  "steps": [
   {
    "parent": "Add Site to Upstream",
    "parentfield": "steps",
    "parenttype": "Agent Job Type",
    "step_name": "Add Site File to Upstream Directory"
   },
   {
    "parent": "Add Site to Upstream",
    "parentfield": "steps",
    "parenttype": "Agent Job Type",
    "step_name": "Generate NGINX Configuration"
   },
   {
    "parent": "Add Site to Upstream",
    "parentfield": "steps",
    "parenttype": "Agent Job Type",
    "step_name": "Reload NGINX"
   }
  ]
 },
 {
  "disabled_auto_retry": 1,
  "docstatus": 0,
  "doctype": "Agent Job Type",
  "max_retry_count": 3,
  "modified": "2023-11-06 07:28:19.671517",
  "name": "Add Code Server to Upstream",
  "request_method": "POST",
  "request_path": "/proxy/upstreams/{upstream}/sites",
  "steps": [
   {
    "parent": "Add Code Server to Upstream",
    "parentfield": "steps",
    "parenttype": "Agent Job Type",
    "step_name": "Add Site File to Upstream Directory"
   },
   {
    "parent": "Add Code Server to Upstream",
    "parentfield": "steps",
    "parenttype": "Agent Job Type",
    "step_name": "Generate NGINX Configuration"
   },
   {
    "parent": "Add Code Server to Upstream",
    "parentfield": "steps",
    "parenttype": "Agent Job Type",
    "step_name": "Reload NGINX"
   }
  ]
 },
 {
  "disabled_auto_retry": 1,
  "docstatus": 0,
  "doctype": "Agent Job Type",
  "max_retry_count": 3,
  "modified": "2023-11-06 07:28:19.651948",
  "name": "Remove Code Server from Upstream",
  "request_method": "POST",
  "request_path": "/proxy/upstreams/{upstream}/sites",
  "steps": [
   {
    "parent": "Remove Code Server from Upstream",
    "parentfield": "steps",
    "parenttype": "Agent Job Type",
    "step_name": "Remove Site File from Upstream Directory"
   },
   {
    "parent": "Remove Code Server from Upstream",
    "parentfield": "steps",
    "parenttype": "Agent Job Type",
    "step_name": "Generate NGINX Configuration"
   },
   {
    "parent": "Remove Code Server from Upstream",
    "parentfield": "steps",
    "parenttype": "Agent Job Type",
    "step_name": "Reload NGINX"
   }
  ]
 },
 {
  "disabled_auto_retry": 1,
  "docstatus": 0,
  "doctype": "Agent Job Type",
  "max_retry_count": 3,
  "modified": "2023-11-06 07:28:19.724970",
  "name": "Setup Code Server",
  "request_method": "POST",
  "request_path": "benches/{bench}/codeserver",
  "steps": [
   {
    "parent": "Setup Code Server",
    "parentfield": "steps",
    "parenttype": "Agent Job Type",
    "step_name": "Create Code Server Config"
   },
   {
    "parent": "Setup Code Server",
    "parentfield": "steps",
    "parenttype": "Agent Job Type",
    "step_name": "Start Code Server"
   },
   {
    "parent": "Setup Code Server",
    "parentfield": "steps",
    "parenttype": "Agent Job Type",
    "step_name": "Bench Setup NGINX"
   },
   {
    "parent": "Setup Code Server",
    "parentfield": "steps",
    "parenttype": "Agent Job Type",
    "step_name": "Reload NGINX"
   }
  ]
 },
 {
  "disabled_auto_retry": 1,
  "docstatus": 0,
  "doctype": "Agent Job Type",
  "max_retry_count": 3,
  "modified": "2023-11-06 07:28:19.707766",
  "name": "Start Code Server",
  "request_method": "POST",
  "request_path": "benches/{bench}/codeserver/start",
  "steps": [
   {
    "parent": "Start Code Server",
    "parentfield": "steps",
    "parenttype": "Agent Job Type",
    "step_name": "Start Code Server"
   }
  ]
 },
 {
  "disabled_auto_retry": 1,
  "docstatus": 0,
  "doctype": "Agent Job Type",
  "max_retry_count": 3,
  "modified": "2023-11-06 07:28:19.743617",
  "name": "Stop Code Server",
  "request_method": "POST",
  "request_path": "benches/{bench}/codeserver/stop",
  "steps": [
   {
    "parent": "Stop Code Server",
    "parentfield": "steps",
    "parenttype": "Agent Job Type",
    "step_name": "Stop Code Server"
   }
  ]
 },
 {
  "disabled_auto_retry": 1,
  "docstatus": 0,
  "doctype": "Agent Job Type",
  "max_retry_count": 3,
  "modified": "2023-11-06 07:28:19.690936",
  "name": "Archive Code Server",
  "request_method": "POST",
  "request_path": "benches/{bench}/codeserver/archive",
  "steps": [
   {
    "parent": "Archive Code Server",
    "parentfield": "steps",
    "parenttype": "Agent Job Type",
    "step_name": "Remove Code Server"
   },
   {
    "parent": "Archive Code Server",
    "parentfield": "steps",
    "parenttype": "Agent Job Type",
    "step_name": "Generate NGINX Configuration"
   },
   {
    "parent": "Archive Code Server",
    "parentfield": "steps",
    "parenttype": "Agent Job Type",
    "step_name": "Reload NGINX"
   }
  ]
 },
 {
  "disabled_auto_retry": 1,
  "docstatus": 0,
  "doctype": "Agent Job Type",
  "max_retry_count": 3,
  "modified": "2023-11-06 07:28:18.607088",
  "name": "Add Upstream to Proxy",
  "request_method": "POST",
  "request_path": "/proxy/upstreams",
  "steps": [
   {
    "parent": "Add Upstream to Proxy",
    "parentfield": "steps",
    "parenttype": "Agent Job Type",
    "step_name": "Add Upstream Directory"
   },
   {
    "parent": "Add Upstream to Proxy",
    "parentfield": "steps",
    "parenttype": "Agent Job Type",
    "step_name": "Generate NGINX Configuration"
   },
   {
    "parent": "Add Upstream to Proxy",
    "parentfield": "steps",
    "parenttype": "Agent Job Type",
    "step_name": "Reload NGINX"
   }
  ]
 },
 {
  "disabled_auto_retry": 1,
  "docstatus": 0,
  "doctype": "Agent Job Type",
  "max_retry_count": 3,
  "modified": "2023-11-06 07:28:18.677444",
  "name": "Install App on Site",
  "request_method": "POST",
  "request_path": "/benches/{bench}/sites/{site}/apps",
  "steps": [
   {
    "parent": "Install App on Site",
    "parentfield": "steps",
    "parenttype": "Agent Job Type",
    "step_name": "Install App on Site"
   }
  ]
 },
 {
  "disabled_auto_retry": 1,
  "docstatus": 0,
  "doctype": "Agent Job Type",
  "max_retry_count": 3,
  "modified": "2023-11-06 07:28:18.839292",
  "name": "New Site from Backup",
  "request_method": "POST",
  "request_path": "/benches/{bench}/sites/restore",
  "steps": [
   {
    "parent": "New Site from Backup",
    "parentfield": "steps",
    "parenttype": "Agent Job Type",
    "step_name": "Download Backup Files"
   },
   {
    "parent": "New Site from Backup",
    "parentfield": "steps",
    "parenttype": "Agent Job Type",
    "step_name": "New Site"
   },
   {
    "parent": "New Site from Backup",
    "parentfield": "steps",
    "parenttype": "Agent Job Type",
    "step_name": "Update Site Configuration"
   },
   {
    "parent": "New Site from Backup",
    "parentfield": "steps",
    "parenttype": "Agent Job Type",
    "step_name": "Restore Site"
   },
   {
    "parent": "New Site from Backup",
    "parentfield": "steps",
    "parenttype": "Agent Job Type",
    "step_name": "Delete Downloaded Backup Files"
   },
   {
    "parent": "New Site from Backup",
    "parentfield": "steps",
    "parenttype": "Agent Job Type",
    "step_name": "Uninstall Unavailable Apps"
   },
   {
    "parent": "New Site from Backup",
    "parentfield": "steps",
    "parenttype": "Agent Job Type",
    "step_name": "Migrate Site"
   },
   {
    "parent": "New Site from Backup",
    "parentfield": "steps",
    "parenttype": "Agent Job Type",
    "step_name": "Set Administrator Password"
   },
   {
    "parent": "New Site from Backup",
    "parentfield": "steps",
    "parenttype": "Agent Job Type",
    "step_name": "Enable Scheduler"
   },
   {
    "parent": "New Site from Backup",
    "parentfield": "steps",
    "parenttype": "Agent Job Type",
    "step_name": "Bench Setup NGINX"
   },
   {
    "parent": "New Site from Backup",
    "parentfield": "steps",
    "parenttype": "Agent Job Type",
    "step_name": "Reload NGINX"
   }
  ]
 },
 {
  "disabled_auto_retry": 1,
  "docstatus": 0,
  "doctype": "Agent Job Type",
  "max_retry_count": 3,
  "modified": "2023-11-06 07:28:18.690831",
  "name": "Reinstall Site",
  "request_method": "POST",
  "request_path": "benches/{bench}/sites/{site}/reinstall",
  "steps": [
   {
    "parent": "Reinstall Site",
    "parentfield": "steps",
    "parenttype": "Agent Job Type",
    "step_name": "Reinstall Site"
   }
  ]
 },
 {
  "disabled_auto_retry": 1,
  "docstatus": 0,
  "doctype": "Agent Job Type",
  "max_retry_count": 3,
  "modified": "2023-11-06 07:28:19.470276",
  "name": "Restore Site",
  "request_method": "POST",
  "request_path": "/benches/{bench}/sites/{site}/restore",
  "steps": [
   {
    "parent": "Restore Site",
    "parentfield": "steps",
    "parenttype": "Agent Job Type",
    "step_name": "Download Backup Files"
   },
   {
    "parent": "Restore Site",
    "parentfield": "steps",
    "parenttype": "Agent Job Type",
    "step_name": "Restore Site"
   },
   {
    "parent": "Restore Site",
    "parentfield": "steps",
    "parenttype": "Agent Job Type",
    "step_name": "Delete Downloaded Backup Files"
   },
   {
    "parent": "Restore Site",
    "parentfield": "steps",
    "parenttype": "Agent Job Type",
    "step_name": "Uninstall Unavailable Apps"
   },
   {
    "parent": "Restore Site",
    "parentfield": "steps",
    "parenttype": "Agent Job Type",
    "step_name": "Migrate Site"
   },
   {
    "parent": "Restore Site",
    "parentfield": "steps",
    "parenttype": "Agent Job Type",
    "step_name": "Set Administrator Password"
   },
   {
    "parent": "Restore Site",
    "parentfield": "steps",
    "parenttype": "Agent Job Type",
    "step_name": "Enable Scheduler"
   },
   {
    "parent": "Restore Site",
    "parentfield": "steps",
    "parenttype": "Agent Job Type",
    "step_name": "Bench Setup NGINX"
   },
   {
    "parent": "Restore Site",
    "parentfield": "steps",
    "parenttype": "Agent Job Type",
    "step_name": "Reload NGINX"
   }
  ]
 },
 {
  "disabled_auto_retry": 1,
  "docstatus": 0,
  "doctype": "Agent Job Type",
  "max_retry_count": 3,
  "modified": "2023-11-06 07:28:18.706871",
  "name": "Update Site Status",
  "request_method": "POST",
  "request_path": "/proxy/upstreams/{upstream}/sites/{site}/status",
  "steps": [
   {
    "parent": "Update Site Status",
    "parentfield": "steps",
    "parenttype": "Agent Job Type",
    "step_name": "Update Site File"
   },
   {
    "parent": "Update Site Status",
    "parentfield": "steps",
    "parenttype": "Agent Job Type",
    "step_name": "Generate NGINX Configuration"
   },
   {
    "parent": "Update Site Status",
    "parentfield": "steps",
    "parenttype": "Agent Job Type",
    "step_name": "Reload NGINX"
   }
  ]
 },
 {
  "disabled_auto_retry": 1,
  "docstatus": 0,
  "doctype": "Agent Job Type",
  "max_retry_count": 3,
  "modified": "2023-11-06 07:28:18.740351",
  "name": "Uninstall App from Site",
  "request_method": "DELETE",
  "request_path": "/benches/{bench}/sites/{site}/apps",
  "steps": [
   {
    "parent": "Uninstall App from Site",
    "parentfield": "steps",
    "parenttype": "Agent Job Type",
    "step_name": "Uninstall App from Site"
   }
  ]
 },
 {
  "disabled_auto_retry": 1,
  "docstatus": 0,
  "doctype": "Agent Job Type",
  "max_retry_count": 3,
  "modified": "2023-11-06 07:28:18.805097",
  "name": "Recover Failed Site Pull",
  "request_method": "POST",
  "request_path": "/benches/{bench}/sites/{site}/update/pull/recover",
  "steps": [
   {
    "parent": "Recover Failed Site Pull",
    "parentfield": "steps",
    "parenttype": "Agent Job Type",
    "step_name": "Move Site"
   },
   {
    "parent": "Recover Failed Site Pull",
    "parentfield": "steps",
    "parenttype": "Agent Job Type",
    "step_name": "Bench Setup NGINX"
   },
   {
    "parent": "Recover Failed Site Pull",
    "parentfield": "steps",
    "parenttype": "Agent Job Type",
    "step_name": "Bench Setup NGINX Target"
   },
   {
    "parent": "Recover Failed Site Pull",
    "parentfield": "steps",
    "parenttype": "Agent Job Type",
    "step_name": "Reload NGINX"
   },
   {
    "parent": "Recover Failed Site Pull",
    "parentfield": "steps",
    "parenttype": "Agent Job Type",
    "step_name": "Disable Maintenance Mode"
   }
  ]
 },
 {
  "disabled_auto_retry": 1,
  "docstatus": 0,
  "doctype": "Agent Job Type",
  "max_retry_count": 3,
  "modified": "2023-11-06 07:28:18.786058",
  "name": "Recover Failed Site Update",
  "request_method": "POST",
  "request_path": "/benches/{bench}/sites/{site}/update/recover",
  "steps": [
   {
    "parent": "Recover Failed Site Update",
    "parentfield": "steps",
    "parenttype": "Agent Job Type",
    "step_name": "Disable Maintenance Mode"
   }
  ]
 },
 {
  "disabled_auto_retry": 1,
  "docstatus": 0,
  "doctype": "Agent Job Type",
  "max_retry_count": 3,
  "modified": "2023-11-06 07:28:19.625189",
  "name": "Recover Failed Site Migrate",
  "request_method": "POST",
  "request_path": "/benches/{bench}/sites/{site}/update/migrate/recover",
  "steps": [
   {
    "parent": "Recover Failed Site Migrate",
    "parentfield": "steps",
    "parenttype": "Agent Job Type",
    "step_name": "Move Site"
   },
   {
    "parent": "Recover Failed Site Migrate",
    "parentfield": "steps",
    "parenttype": "Agent Job Type",
    "step_name": "Bench Setup NGINX"
   },
   {
    "parent": "Recover Failed Site Migrate",
    "parentfield": "steps",
    "parenttype": "Agent Job Type",
    "step_name": "Bench Setup NGINX Target"
   },
   {
    "parent": "Recover Failed Site Migrate",
    "parentfield": "steps",
    "parenttype": "Agent Job Type",
    "step_name": "Reload NGINX"
   },
   {
    "parent": "Recover Failed Site Migrate",
    "parentfield": "steps",
    "parenttype": "Agent Job Type",
    "step_name": "Restore Touched Tables"
   },
   {
    "parent": "Recover Failed Site Migrate",
    "parentfield": "steps",
    "parenttype": "Agent Job Type",
    "step_name": "Run App Specific Scripts"
   },
   {
    "parent": "Recover Failed Site Migrate",
    "parentfield": "steps",
    "parenttype": "Agent Job Type",
    "step_name": "Disable Maintenance Mode"
   }
  ]
 },
 {
  "disabled_auto_retry": 1,
  "docstatus": 0,
  "doctype": "Agent Job Type",
  "max_retry_count": 3,
  "modified": "2023-11-06 07:28:18.893005",
  "name": "Remove Host from Proxy",
  "request_method": "DELETE",
  "request_path": "/proxy/hosts/{host}",
  "steps": [
   {
    "parent": "Remove Host from Proxy",
    "parentfield": "steps",
    "parenttype": "Agent Job Type",
    "step_name": "Remove Host from Proxy"
   },
   {
    "parent": "Remove Host from Proxy",
    "parentfield": "steps",
    "parenttype": "Agent Job Type",
    "step_name": "Generate NGINX Configuration"
   },
   {
    "parent": "Remove Host from Proxy",
    "parentfield": "steps",
    "parenttype": "Agent Job Type",
    "step_name": "Reload NGINX"
   }
  ]
 },
 {
  "disabled_auto_retry": 1,
  "docstatus": 0,
  "doctype": "Agent Job Type",
  "max_retry_count": 3,
  "modified": "2023-11-06 07:28:18.911153",
  "name": "Migrate Site",
  "request_method": "POST",
  "request_path": "/benches/{bench}/sites/{site}/migrate",
  "steps": [
   {
    "parent": "Migrate Site",
    "parentfield": "steps",
    "parenttype": "Agent Job Type",
    "step_name": "Migrate Site"
   }
  ]
 },
 {
  "disabled_auto_retry": 1,
  "docstatus": 0,
  "doctype": "Agent Job Type",
  "max_retry_count": 3,
  "modified": "2023-11-06 07:28:18.963183",
  "name": "Fetch Sites Info",
  "request_method": "POST",
  "request_path": "/benches/{bench}/info",
  "steps": [
   {
    "parent": "Fetch Sites Info",
    "parentfield": "steps",
    "parenttype": "Agent Job Type",
    "step_name": "Fetch Sites Info"
   }
  ]
 },
 {
  "disabled_auto_retry": 1,
  "docstatus": 0,
  "doctype": "Agent Job Type",
  "max_retry_count": 3,
  "modified": "2023-11-06 07:28:19.000340",
  "name": "Setup Redirects on Hosts",
  "request_method": "POST",
  "request_path": "/proxy/hosts/redirects",
  "steps": [
   {
    "parent": "Setup Redirects on Hosts",
    "parentfield": "steps",
    "parenttype": "Agent Job Type",
    "step_name": "Remove Redirect on Host"
   },
   {
    "parent": "Setup Redirects on Hosts",
    "parentfield": "steps",
    "parenttype": "Agent Job Type",
    "step_name": "Setup Redirect on Host"
   },
   {
    "parent": "Setup Redirects on Hosts",
    "parentfield": "steps",
    "parenttype": "Agent Job Type",
    "step_name": "Generate NGINX Configuration"
   },
   {
    "parent": "Setup Redirects on Hosts",
    "parentfield": "steps",
    "parenttype": "Agent Job Type",
    "step_name": "Reload NGINX"
   }
  ]
 },
 {
  "disabled_auto_retry": 1,
  "docstatus": 0,
  "doctype": "Agent Job Type",
  "max_retry_count": 3,
  "modified": "2023-11-06 07:28:18.979580",
  "name": "Remove Redirects on Hosts",
  "request_method": "DELETE",
  "request_path": "/proxy/hosts/redirects",
  "steps": [
   {
    "parent": "Remove Redirects on Hosts",
    "parentfield": "steps",
    "parenttype": "Agent Job Type",
    "step_name": "Remove Redirect on Host"
   },
   {
    "parent": "Remove Redirects on Hosts",
    "parentfield": "steps",
    "parenttype": "Agent Job Type",
    "step_name": "Generate NGINX Configuration"
   },
   {
    "parent": "Remove Redirects on Hosts",
    "parentfield": "steps",
    "parenttype": "Agent Job Type",
    "step_name": "Reload NGINX"
   }
  ]
 },
 {
  "disabled_auto_retry": 1,
  "docstatus": 0,
  "doctype": "Agent Job Type",
  "max_retry_count": 3,
  "modified": "2023-11-06 07:28:19.100535",
  "name": "Rename Site on Upstream",
  "request_method": "POST",
  "request_path": "/proxy/upstreams/{upstream}/sites/{site}/rename",
  "steps": [
   {
    "parent": "Rename Site on Upstream",
    "parentfield": "steps",
    "parenttype": "Agent Job Type",
    "step_name": "Rename Site File in Upstream Directory"
   },
   {
    "parent": "Rename Site on Upstream",
    "parentfield": "steps",
    "parenttype": "Agent Job Type",
    "step_name": "Rename Host Directory"
   },
   {
    "parent": "Rename Site on Upstream",
    "parentfield": "steps",
    "parenttype": "Agent Job Type",
    "step_name": "Rename Site in Host Directory"
   },
   {
    "parent": "Rename Site on Upstream",
    "parentfield": "steps",
    "parenttype": "Agent Job Type",
    "step_name": "Generate NGINX Configuration"
   },
   {
    "parent": "Rename Site on Upstream",
    "parentfield": "steps",
    "parenttype": "Agent Job Type",
    "step_name": "Reload NGINX"
   }
  ]
 },
 {
  "disabled_auto_retry": 1,
  "docstatus": 0,
  "doctype": "Agent Job Type",
  "max_retry_count": 3,
  "modified": "2023-11-06 07:28:19.131920",
  "name": "Add Wildcard Hosts to Proxy",
  "request_method": "POST",
  "request_path": "/proxy/wildcards",
  "steps": [
   {
    "parent": "Add Wildcard Hosts to Proxy",
    "parentfield": "steps",
    "parenttype": "Agent Job Type",
    "step_name": "Add Wildcard Hosts to Proxy"
   },
   {
    "parent": "Add Wildcard Hosts to Proxy",
    "parentfield": "steps",
    "parenttype": "Agent Job Type",
    "step_name": "Generate NGINX Configuration"
   },
   {
    "parent": "Add Wildcard Hosts to Proxy",
    "parentfield": "steps",
    "parenttype": "Agent Job Type",
    "step_name": "Reload NGINX"
   }
  ]
 },
 {
  "disabled_auto_retry": 1,
  "docstatus": 0,
  "doctype": "Agent Job Type",
  "max_retry_count": 3,
  "modified": "2023-11-06 07:28:19.180358",
  "name": "Setup ERPNext",
  "request_method": "POST",
  "request_path": "/benches/{site.bench}/sites/{site.name}/erpnext",
  "steps": [
   {
    "parent": "Setup ERPNext",
    "parentfield": "steps",
    "parenttype": "Agent Job Type",
    "step_name": "Create User"
   },
   {
    "parent": "Setup ERPNext",
    "parentfield": "steps",
    "parenttype": "Agent Job Type",
    "step_name": "Update ERPNext Configuration"
   }
  ]
 },
 {
  "disabled_auto_retry": 1,
  "docstatus": 0,
  "doctype": "Agent Job Type",
  "max_retry_count": 3,
  "modified": "2023-11-06 07:28:19.157390",
  "name": "Clear Cache",
  "request_method": "DELETE",
  "request_path": "/benches/{bench}/sites/{site}/cache",
  "steps": [
   {
    "parent": "Clear Cache",
    "parentfield": "steps",
    "parenttype": "Agent Job Type",
    "step_name": "Clear Cache"
   },
   {
    "parent": "Clear Cache",
    "parentfield": "steps",
    "parenttype": "Agent Job Type",
    "step_name": "Clear Website Cache"
   }
  ]
 },
 {
  "disabled_auto_retry": 1,
  "docstatus": 0,
  "doctype": "Agent Job Type",
  "max_retry_count": 3,
  "modified": "2023-11-06 07:28:19.203468",
  "name": "Restore Site Tables",
  "request_method": "POST",
  "request_path": "/benches/{bench}/sites/{site}/update/migrate/restore",
  "steps": [
   {
    "parent": "Restore Site Tables",
    "parentfield": "steps",
    "parenttype": "Agent Job Type",
    "step_name": "Restore Site Tables"
   },
   {
    "parent": "Restore Site Tables",
    "parentfield": "steps",
    "parenttype": "Agent Job Type",
    "step_name": "Disable Maintenance Mode"
   }
  ]
 },
 {
  "disabled_auto_retry": 1,
  "docstatus": 0,
  "doctype": "Agent Job Type",
  "max_retry_count": 3,
  "modified": "2023-11-06 07:28:19.283667",
  "name": "Add User to Proxy",
  "request_method": "POST",
  "request_path": "/ssh/users",
  "steps": [
   {
    "parent": "Add User to Proxy",
    "parentfield": "steps",
    "parenttype": "Agent Job Type",
    "step_name": "Add User to Proxy"
   },
   {
    "parent": "Add User to Proxy",
    "parentfield": "steps",
    "parenttype": "Agent Job Type",
    "step_name": "Add Certificate to User"
   },
   {
    "parent": "Add User to Proxy",
    "parentfield": "steps",
    "parenttype": "Agent Job Type",
    "step_name": "Add Principal to User"
   }
  ]
 },
 {
  "disabled_auto_retry": 1,
  "docstatus": 0,
  "doctype": "Agent Job Type",
  "max_retry_count": 3,
  "modified": "2023-11-06 07:28:19.308026",
  "name": "Remove User from Proxy",
  "request_method": "DELETE",
  "request_path": "/ssh/users/{user}",
  "steps": [
   {
    "parent": "Remove User from Proxy",
    "parentfield": "steps",
    "parenttype": "Agent Job Type",
    "step_name": "Remove User from Proxy"
   },
   {
    "parent": "Remove User from Proxy",
    "parentfield": "steps",
    "parenttype": "Agent Job Type",
    "step_name": "Remove Principal from User"
   }
  ]
 },
 {
  "disabled_auto_retry": 1,
  "docstatus": 0,
  "doctype": "Agent Job Type",
  "max_retry_count": 3,
  "modified": "2023-11-06 07:28:19.327716",
  "name": "Add User to ProxySQL",
  "request_method": "POST",
  "request_path": "/proxysql/users",
  "steps": [
   {
    "parent": "Add User to ProxySQL",
    "parentfield": "steps",
    "parenttype": "Agent Job Type",
    "step_name": "Add User to ProxySQL"
   }
  ]
 },
 {
  "disabled_auto_retry": 1,
  "docstatus": 0,
  "doctype": "Agent Job Type",
  "max_retry_count": 3,
  "modified": "2023-11-06 07:28:19.345276",
  "name": "Remove User from ProxySQL",
  "request_method": "DELETE",
  "request_path": "/proxysql/users/{username}",
  "steps": [
   {
    "parent": "Remove User from ProxySQL",
    "parentfield": "steps",
    "parenttype": "Agent Job Type",
    "step_name": "Remove User from ProxySQL"
   }
  ]
 },
 {
  "disabled_auto_retry": 1,
  "docstatus": 0,
  "doctype": "Agent Job Type",
  "max_retry_count": 3,
  "modified": "2023-11-06 07:28:19.362722",
  "name": "Create Minio User",
  "request_method": "POST",
  "request_path": "/minio/create",
  "steps": [
   {
    "parent": "Create Minio User",
    "parentfield": "steps",
    "parenttype": "Agent Job Type",
    "step_name": "Create Minio User"
   },
   {
    "parent": "Create Minio User",
    "parentfield": "steps",
    "parenttype": "Agent Job Type",
    "step_name": "Create Minio Policy"
   },
   {
    "parent": "Create Minio User",
    "parentfield": "steps",
    "parenttype": "Agent Job Type",
    "step_name": "Add Minio Policy"
   }
  ]
 },
 {
  "disabled_auto_retry": 1,
  "docstatus": 0,
  "doctype": "Agent Job Type",
  "max_retry_count": 3,
  "modified": "2023-11-06 07:28:19.379874",
  "name": "Remove Minio User",
  "request_method": "POST",
  "request_path": "/minio/remove",
  "steps": [
   {
    "parent": "Remove Minio User",
    "parentfield": "steps",
    "parenttype": "Agent Job Type",
    "step_name": "Remove Minio User"
   }
  ]
 },
 {
  "disabled_auto_retry": 1,
  "docstatus": 0,
  "doctype": "Agent Job Type",
  "max_retry_count": 3,
  "modified": "2023-11-06 07:28:19.392780",
  "name": "Enable Minio User",
  "request_method": "POST",
  "request_path": "/minio/update",
  "steps": [
   {
    "parent": "Enable Minio User",
    "parentfield": "steps",
    "parenttype": "Agent Job Type",
    "step_name": "Enable Minio User"
   }
  ]
 },
 {
  "disabled_auto_retry": 1,
  "docstatus": 0,
  "doctype": "Agent Job Type",
  "max_retry_count": 3,
  "modified": "2023-11-06 07:28:19.405690",
  "name": "Disable Minio User",
  "request_method": "POST",
  "request_path": "/minio/update",
  "steps": [
   {
    "parent": "Disable Minio User",
    "parentfield": "steps",
    "parenttype": "Agent Job Type",
    "step_name": "Disable Minio User"
   }
  ]
 },
 {
  "disabled_auto_retry": 1,
  "docstatus": 0,
  "doctype": "Agent Job Type",
  "max_retry_count": 3,
  "modified": "2023-11-06 07:28:19.256524",
  "name": "Cleanup Unused Files",
  "request_method": "POST",
  "request_path": "server/cleanup",
  "steps": [
   {
    "parent": "Cleanup Unused Files",
    "parentfield": "steps",
    "parenttype": "Agent Job Type",
    "step_name": "Remove Archived Benches"
   },
   {
    "parent": "Cleanup Unused Files",
    "parentfield": "steps",
    "parenttype": "Agent Job Type",
    "step_name": "Remove Temporary Files"
   },
   {
    "parent": "Cleanup Unused Files",
    "parentfield": "steps",
    "parenttype": "Agent Job Type",
    "step_name": "Remove Unused Docker Artefacts"
   }
  ]
 },
 {
  "disabled_auto_retry": 1,
  "docstatus": 0,
  "doctype": "Agent Job Type",
  "max_retry_count": 3,
  "modified": "2023-11-06 07:28:19.446023",
  "name": "Add Backend to ProxySQL",
  "request_method": "POST",
  "request_path": "/proxysql/backends",
  "steps": [
   {
    "parent": "Add Backend to ProxySQL",
    "parentfield": "steps",
    "parenttype": "Agent Job Type",
    "step_name": "Add Backend to ProxySQL"
   }
  ]
 },
 {
  "disabled_auto_retry": 1,
  "docstatus": 0,
  "doctype": "Agent Job Type",
  "max_retry_count": 3,
  "modified": "2023-11-06 07:28:19.419313",
  "name": "Update Saas Plan",
  "request_method": "POST",
  "request_path": "/benches/{bench}/sites/{site}/update/saas",
  "steps": [
   {
    "parent": "Update Saas Plan",
    "parentfield": "steps",
    "parenttype": "Agent Job Type",
    "step_name": "Update Saas Plan"
   }
  ]
 },
 {
  "disabled_auto_retry": 1,
  "docstatus": 0,
  "doctype": "Agent Job Type",
  "max_retry_count": 3,
  "modified": "2023-11-06 07:28:19.502147",
  "name": "Run After Migrate Steps",
  "request_method": "POST",
  "request_path": "benches/{bench}/sites/{site}/run_after_migrate_steps",
  "steps": [
   {
    "parent": "Run After Migrate Steps",
    "parentfield": "steps",
    "parenttype": "Agent Job Type",
    "step_name": "Set Administrator Password"
   },
   {
    "parent": "Run After Migrate Steps",
    "parentfield": "steps",
    "parenttype": "Agent Job Type",
    "step_name": "Bench Setup NGINX"
   },
   {
    "parent": "Run After Migrate Steps",
    "parentfield": "steps",
    "parenttype": "Agent Job Type",
    "step_name": "Reload NGINX"
   },
   {
    "parent": "Run After Migrate Steps",
    "parentfield": "steps",
    "parenttype": "Agent Job Type",
    "step_name": "Disable Maintenance Mode"
   },
   {
    "parent": "Run After Migrate Steps",
    "parentfield": "steps",
    "parenttype": "Agent Job Type",
    "step_name": "Enable Scheduler"
   }
  ]
 },
 {
  "disabled_auto_retry": 1,
  "docstatus": 0,
  "doctype": "Agent Job Type",
  "max_retry_count": 3,
  "modified": "2023-11-06 07:28:19.531987",
  "name": "Move Site to Bench",
  "request_method": "POST",
  "request_path": "/benches/{bench}/sites/{site}/move_to_bench",
  "steps": [
   {
    "parent": "Move Site to Bench",
    "parentfield": "steps",
    "parenttype": "Agent Job Type",
    "step_name": "Enable Maintenance Mode"
   },
   {
    "parent": "Move Site to Bench",
    "parentfield": "steps",
    "parenttype": "Agent Job Type",
    "step_name": "Wait for Enqueued Jobs"
   },
   {
    "parent": "Move Site to Bench",
    "parentfield": "steps",
    "parenttype": "Agent Job Type",
    "step_name": "Move Site"
   },
   {
    "parent": "Move Site to Bench",
    "parentfield": "steps",
    "parenttype": "Agent Job Type",
    "step_name": "Bench Setup NGINX"
   },
   {
    "parent": "Move Site to Bench",
    "parentfield": "steps",
    "parenttype": "Agent Job Type",
    "step_name": "Bench Setup NGINX Target"
   },
   {
    "parent": "Move Site to Bench",
    "parentfield": "steps",
    "parenttype": "Agent Job Type",
    "step_name": "Reload NGINX"
   },
   {
    "parent": "Move Site to Bench",
    "parentfield": "steps",
    "parenttype": "Agent Job Type",
    "step_name": "Migrate Site"
   },
   {
    "parent": "Move Site to Bench",
    "parentfield": "steps",
    "parenttype": "Agent Job Type",
    "step_name": "Disable Maintenance Mode"
   }
  ]
 },
 {
  "disabled_auto_retry": 1,
  "docstatus": 0,
  "doctype": "Agent Job Type",
  "max_retry_count": 3,
  "modified": "2023-11-06 07:28:19.556954",
  "name": "Reset Site Usage",
  "request_method": "DELETE",
  "request_path": "benches/{bench}/sites/{site}/usage",
  "steps": [
   {
    "parent": "Reset Site Usage",
    "parentfield": "steps",
    "parenttype": "Agent Job Type",
    "step_name": "Reset Site Usage"
   }
  ]
 },
 {
  "disabled_auto_retry": 1,
  "docstatus": 0,
  "doctype": "Agent Job Type",
  "max_retry_count": 3,
  "modified": "2023-11-06 07:28:19.759939",
  "name": "Reload NGINX Job",
  "request_method": "POST",
  "request_path": "/proxy/reload",
  "steps": [
   {
    "parent": "Reload NGINX Job",
    "parentfield": "steps",
    "parenttype": "Agent Job Type",
    "step_name": "Generate NGINX Configuration"
   },
   {
    "parent": "Reload NGINX Job",
    "parentfield": "steps",
    "parenttype": "Agent Job Type",
    "step_name": "Reload NGINX"
   }
  ]
 },
 {
  "disabled_auto_retry": 1,
  "docstatus": 0,
  "doctype": "Agent Job Type",
  "max_retry_count": 3,
  "modified": "2023-11-06 07:28:18.725087",
  "name": "Backup Site",
  "request_method": null,
  "request_path": null,
  "steps": [
   {
    "parent": "Backup Site",
    "parentfield": "steps",
    "parenttype": "Agent Job Type",
    "step_name": "Backup Site"
   },
   {
    "parent": "Backup Site",
    "parentfield": "steps",
    "parenttype": "Agent Job Type",
    "step_name": "Upload Site Backup to S3"
   }
  ]
 },
 {
  "disabled_auto_retry": 1,
  "docstatus": 0,
  "doctype": "Agent Job Type",
  "max_retry_count": 3,
  "modified": "2023-11-06 07:28:19.432717",
  "name": "Bench Restart",
  "request_method": "POST",
  "request_path": "/benches/{bench}/restart",
  "steps": [
   {
    "parent": "Bench Restart",
    "parentfield": "steps",
    "parenttype": "Agent Job Type",
    "step_name": "Bench Restart"
   }
  ]
 },
 {
  "disabled_auto_retry": 1,
  "docstatus": 0,
  "doctype": "Agent Job Type",
  "max_retry_count": 3,
  "modified": "2023-11-06 07:28:18.663533",
  "name": "Update Site Configuration",
  "request_method": "POST",
  "request_path": "/benches/{bench}/sites/{site}/config",
  "steps": [
   {
    "parent": "Update Site Configuration",
    "parentfield": "steps",
    "parenttype": "Agent Job Type",
    "step_name": "Update Site Configuration"
   }
  ]
 },
 {
  "disabled_auto_retry": 1,
  "docstatus": 0,
  "doctype": "Agent Job Type",
  "max_retry_count": 3,
  "modified": "2023-11-06 07:28:19.023648",
  "name": "New Bench",
  "request_method": "POST",
  "request_path": "/benches",
  "steps": [
   {
    "parent": "New Bench",
    "parentfield": "steps",
    "parenttype": "Agent Job Type",
    "step_name": "Initialize Bench"
   },
   {
    "parent": "New Bench",
    "parentfield": "steps",
    "parenttype": "Agent Job Type",
    "step_name": "Update Bench Configuration"
   },
   {
    "parent": "New Bench",
    "parentfield": "steps",
    "parenttype": "Agent Job Type",
    "step_name": "Deploy Bench"
   },
   {
    "parent": "New Bench",
    "parentfield": "steps",
    "parenttype": "Agent Job Type",
    "step_name": "Bench Setup NGINX"
   }
  ]
 },
 {
  "disabled_auto_retry": 1,
  "docstatus": 0,
  "doctype": "Agent Job Type",
  "max_retry_count": 3,
  "modified": "2023-11-06 07:28:18.587094",
  "name": "Remove Site from Upstream",
  "request_method": "DELETE",
  "request_path": "/proxy/upstreams/{upstream}/sites/{site}",
  "steps": [
   {
    "parent": "Remove Site from Upstream",
    "parentfield": "steps",
    "parenttype": "Agent Job Type",
    "step_name": "Remove Site File from Upstream Directory"
   },
   {
    "parent": "Remove Site from Upstream",
    "parentfield": "steps",
    "parenttype": "Agent Job Type",
    "step_name": "Generate NGINX Configuration"
   },
   {
    "parent": "Remove Site from Upstream",
    "parentfield": "steps",
    "parenttype": "Agent Job Type",
    "step_name": "Reload NGINX"
   }
  ]
 },
 {
  "disabled_auto_retry": 1,
  "docstatus": 0,
  "doctype": "Agent Job Type",
  "max_retry_count": 3,
  "modified": "2023-11-06 07:28:18.510770",
  "name": "Archive Site",
  "request_method": null,
  "request_path": null,
  "steps": [
   {
    "parent": "Archive Site",
    "parentfield": "steps",
    "parenttype": "Agent Job Type",
    "step_name": "Archive Site"
   },
   {
    "parent": "Archive Site",
    "parentfield": "steps",
    "parenttype": "Agent Job Type",
    "step_name": "Bench Setup NGINX"
   },
   {
    "parent": "Archive Site",
    "parentfield": "steps",
    "parenttype": "Agent Job Type",
    "step_name": "Reload NGINX"
   }
  ]
 },
 {
  "disabled_auto_retry": 1,
  "docstatus": 0,
  "doctype": "Agent Job Type",
  "max_retry_count": 3,
  "modified": "2023-11-06 07:28:19.845251",
  "name": "Force Update Bench Limits",
  "request_method": "POST",
  "request_path": "benches/{bench}/limit",
  "steps": [
   {
    "parent": "Force Update Bench Limits",
    "parentfield": "steps",
    "parenttype": "Agent Job Type",
    "step_name": "Stop Bench"
   },
   {
    "parent": "Force Update Bench Limits",
    "parentfield": "steps",
    "parenttype": "Agent Job Type",
    "step_name": "Update Bench Memory Limits"
   },
   {
    "parent": "Force Update Bench Limits",
    "parentfield": "steps",
    "parenttype": "Agent Job Type",
    "step_name": "Start Bench"
   }
  ]
 },
 {
  "disabled_auto_retry": 1,
  "docstatus": 0,
  "doctype": "Agent Job Type",
  "max_retry_count": 3,
  "modified": "2023-11-06 07:28:19.822202",
  "name": "Update Bench Configuration",
  "request_method": "POST",
  "request_path": "/benches/{bench}/config",
  "steps": [
   {
    "parent": "Update Bench Configuration",
    "parentfield": "steps",
    "parenttype": "Agent Job Type",
    "step_name": "Update Bench Configuration"
   },
   {
    "parent": "Update Bench Configuration",
    "parentfield": "steps",
    "parenttype": "Agent Job Type",
    "step_name": "Bench Setup NGINX"
   },
   {
    "parent": "Update Bench Configuration",
    "parentfield": "steps",
    "parenttype": "Agent Job Type",
    "step_name": "Generate Docker Compose File"
   },
   {
    "parent": "Update Bench Configuration",
    "parentfield": "steps",
    "parenttype": "Agent Job Type",
    "step_name": "Update Bench Memory Limits"
   },
   {
    "parent": "Update Bench Configuration",
    "parentfield": "steps",
    "parenttype": "Agent Job Type",
    "step_name": "Deploy Bench"
   }
  ]
 },
 {
  "disabled_auto_retry": 1,
  "docstatus": 0,
  "doctype": "Agent Job Type",
  "max_retry_count": 3,
  "modified": "2023-11-06 07:28:19.803361",
  "name": "Rebuild Bench Assets",
  "request_method": "POST",
  "request_path": "benches/{bench}/rebuild",
  "steps": [
   {
    "parent": "Rebuild Bench Assets",
    "parentfield": "steps",
    "parenttype": "Agent Job Type",
    "step_name": "Rebuild Bench Assets"
   }
  ]
 },
 {
  "disabled_auto_retry": 1,
  "docstatus": 0,
  "doctype": "Agent Job Type",
  "max_retry_count": 3,
  "modified": "2023-11-06 07:28:19.861985",
  "name": "Optimize Tables",
  "request_method": "POST",
  "request_path": "benches/{bench}/sites/{site}/optimize",
  "steps": [
   {
    "parent": "Optimize Tables",
    "parentfield": "steps",
    "parenttype": "Agent Job Type",
    "step_name": "Optimize Tables"
   }
  ]
 },
 {
  "disabled_auto_retry": 1,
  "docstatus": 0,
  "doctype": "Agent Job Type",
  "max_retry_count": 3,
<<<<<<< HEAD
  "modified": "2023-11-06 07:28:18.568610",
  "name": "Archive Bench",
  "request_method": "POST",
  "request_path": "/benches/{bench}/archive",
  "steps": [
   {
    "parent": "Archive Bench",
    "parentfield": "steps",
    "parenttype": "Agent Job Type",
    "step_name": "Bench Disable Production"
   },
   {
    "parent": "Archive Bench",
    "parentfield": "steps",
    "parenttype": "Agent Job Type",
    "step_name": "Move Bench to Archived Directory"
   }
  ]
 },
 {
  "disabled_auto_retry": 1,
  "docstatus": 0,
  "doctype": "Agent Job Type",
  "max_retry_count": 3,
  "modified": "2024-02-27 13:51:17.142316",
  "name": "Patch App",
  "request_method": "POST",
  "request_path": "/bench/{bench}/patch/{app}",
  "steps": [
   {
    "parent": "Patch App",
    "parentfield": "steps",
    "parenttype": "Agent Job Type",
    "step_name": "Git Apply"
   },
   {
    "parent": "Patch App",
    "parentfield": "steps",
    "parenttype": "Agent Job Type",
    "step_name": "Rebuild Bench Assets"
   },
   {
    "parent": "Patch App",
    "parentfield": "steps",
    "parenttype": "Agent Job Type",
    "step_name": "Bench Restart"
=======
  "modified": "2024-02-22 20:01:05.606166",
  "name": "Docker Image Build",
  "request_method": "POST",
  "request_path": "builder/build",
  "steps": [
   {
    "parent": "Docker Image Build",
    "parentfield": "steps",
    "parenttype": "Agent Job Type",
    "step_name": "Docker Image Build"
>>>>>>> 4f3334b6
   }
  ]
 }
]<|MERGE_RESOLUTION|>--- conflicted
+++ resolved
@@ -1,1953 +1,1958 @@
 [
- {
-  "disabled_auto_retry": 1,
-  "docstatus": 0,
-  "doctype": "Agent Job Type",
-  "max_retry_count": 3,
-  "modified": "2023-11-06 07:28:19.228754",
-  "name": "Rename Upstream",
-  "request_method": "POST",
-  "request_path": "/proxy/upstreams/{ip}/rename",
-  "steps": [
-   {
-    "parent": "Rename Upstream",
-    "parentfield": "steps",
-    "parenttype": "Agent Job Type",
-    "step_name": "Rename Upstream Directory"
-   },
-   {
-    "parent": "Rename Upstream",
-    "parentfield": "steps",
-    "parenttype": "Agent Job Type",
-    "step_name": "Generate NGINX Configuration"
-   },
-   {
-    "parent": "Rename Upstream",
-    "parentfield": "steps",
-    "parenttype": "Agent Job Type",
-    "step_name": "Reload NGINX"
-   }
-  ]
- },
- {
-  "disabled_auto_retry": 1,
-  "docstatus": 0,
-  "doctype": "Agent Job Type",
-  "max_retry_count": 3,
-  "modified": "2023-11-06 07:28:19.057519",
-  "name": "Rename Site",
-  "request_method": "POST",
-  "request_path": "benches/{site.bench}/sites/{site.name}/rename",
-  "steps": [
-   {
-    "parent": "Rename Site",
-    "parentfield": "steps",
-    "parenttype": "Agent Job Type",
-    "step_name": "Enable Maintenance Mode"
-   },
-   {
-    "parent": "Rename Site",
-    "parentfield": "steps",
-    "parenttype": "Agent Job Type",
-    "step_name": "Wait for Enqueued Jobs"
-   },
-   {
-    "parent": "Rename Site",
-    "parentfield": "steps",
-    "parenttype": "Agent Job Type",
-    "step_name": "Update Site Configuration"
-   },
-   {
-    "parent": "Rename Site",
-    "parentfield": "steps",
-    "parenttype": "Agent Job Type",
-    "step_name": "Rename Site"
-   },
-   {
-    "parent": "Rename Site",
-    "parentfield": "steps",
-    "parenttype": "Agent Job Type",
-    "step_name": "Bench Setup NGINX"
-   },
-   {
-    "parent": "Rename Site",
-    "parentfield": "steps",
-    "parenttype": "Agent Job Type",
-    "step_name": "Reload NGINX"
-   },
-   {
-    "parent": "Rename Site",
-    "parentfield": "steps",
-    "parenttype": "Agent Job Type",
-    "step_name": "Disable Maintenance Mode"
-   },
-   {
-    "parent": "Rename Site",
-    "parentfield": "steps",
-    "parenttype": "Agent Job Type",
-    "step_name": "Enable Scheduler"
-   }
-  ]
- },
- {
-  "disabled_auto_retry": 1,
-  "docstatus": 0,
-  "doctype": "Agent Job Type",
-  "max_retry_count": 3,
-  "modified": "2023-11-06 07:28:18.549528",
-  "name": "Recover Failed Site Migration",
-  "request_method": null,
-  "request_path": null,
-  "steps": [
-   {
-    "parent": "Recover Failed Site Migration",
-    "parentfield": "steps",
-    "parenttype": "Agent Job Type",
-    "step_name": "Move Site"
-   },
-   {
-    "parent": "Recover Failed Site Migration",
-    "parentfield": "steps",
-    "parenttype": "Agent Job Type",
-    "step_name": "Restore Touched Tables"
-   },
-   {
-    "parent": "Recover Failed Site Migration",
-    "parentfield": "steps",
-    "parenttype": "Agent Job Type",
-    "step_name": "Disable Maintenance Mode"
-   }
-  ]
- },
- {
-  "disabled_auto_retry": 1,
-  "docstatus": 0,
-  "doctype": "Agent Job Type",
-  "max_retry_count": 3,
-  "modified": "2023-11-06 07:28:18.927111",
-  "name": "Add Domain",
-  "request_method": "POST",
-  "request_path": "benches/{bench}/sites/{site}/domains",
-  "steps": [
-   {
-    "parent": "Add Domain",
-    "parentfield": "steps",
-    "parenttype": "Agent Job Type",
-    "step_name": "Update Site Configuration"
-   },
-   {
-    "parent": "Add Domain",
-    "parentfield": "steps",
-    "parenttype": "Agent Job Type",
-    "step_name": "Bench Setup NGINX"
-   },
-   {
-    "parent": "Add Domain",
-    "parentfield": "steps",
-    "parenttype": "Agent Job Type",
-    "step_name": "Reload NGINX"
-   }
-  ]
- },
- {
-  "disabled_auto_retry": 1,
-  "docstatus": 0,
-  "doctype": "Agent Job Type",
-  "max_retry_count": 3,
-  "modified": "2023-11-06 07:28:18.946695",
-  "name": "Remove Domain",
-  "request_method": "DELETE",
-  "request_path": "benches/{bench}/sites/{site}/domains/{domain}",
-  "steps": [
-   {
-    "parent": "Remove Domain",
-    "parentfield": "steps",
-    "parenttype": "Agent Job Type",
-    "step_name": "Update Site Configuration"
-   },
-   {
-    "parent": "Remove Domain",
-    "parentfield": "steps",
-    "parenttype": "Agent Job Type",
-    "step_name": "Bench Setup NGINX"
-   },
-   {
-    "parent": "Remove Domain",
-    "parentfield": "steps",
-    "parenttype": "Agent Job Type",
-    "step_name": "Reload NGINX"
-   }
-  ]
- },
- {
-  "disabled_auto_retry": 1,
-  "docstatus": 0,
-  "doctype": "Agent Job Type",
-  "max_retry_count": 3,
-  "modified": "2023-11-06 07:28:18.762138",
-  "name": "Update Site Pull",
-  "request_method": "POST",
-  "request_path": "/benches/{bench}/sites/{site}/update/pull",
-  "steps": [
-   {
-    "parent": "Update Site Pull",
-    "parentfield": "steps",
-    "parenttype": "Agent Job Type",
-    "step_name": "Enable Maintenance Mode"
-   },
-   {
-    "parent": "Update Site Pull",
-    "parentfield": "steps",
-    "parenttype": "Agent Job Type",
-    "step_name": "Wait for Enqueued Jobs"
-   },
-   {
-    "parent": "Update Site Pull",
-    "parentfield": "steps",
-    "parenttype": "Agent Job Type",
-    "step_name": "Move Site"
-   },
-   {
-    "parent": "Update Site Pull",
-    "parentfield": "steps",
-    "parenttype": "Agent Job Type",
-    "step_name": "Bench Setup NGINX"
-   },
-   {
-    "parent": "Update Site Pull",
-    "parentfield": "steps",
-    "parenttype": "Agent Job Type",
-    "step_name": "Bench Setup NGINX Target"
-   },
-   {
-    "parent": "Update Site Pull",
-    "parentfield": "steps",
-    "parenttype": "Agent Job Type",
-    "step_name": "Reload NGINX"
-   },
-   {
-    "parent": "Update Site Pull",
-    "parentfield": "steps",
-    "parenttype": "Agent Job Type",
-    "step_name": "Disable Maintenance Mode"
-   }
-  ]
- },
- {
-  "disabled_auto_retry": 1,
-  "docstatus": 0,
-  "doctype": "Agent Job Type",
-  "max_retry_count": 3,
-  "modified": "2023-11-06 07:28:19.585210",
-  "name": "Update Site Migrate",
-  "request_method": "POST",
-  "request_path": "/benches/{bench}/sites/{site}/update/migrate",
-  "steps": [
-   {
-    "parent": "Update Site Migrate",
-    "parentfield": "steps",
-    "parenttype": "Agent Job Type",
-    "step_name": "Enable Maintenance Mode"
-   },
-   {
-    "parent": "Update Site Migrate",
-    "parentfield": "steps",
-    "parenttype": "Agent Job Type",
-    "step_name": "Wait for Enqueued Jobs"
-   },
-   {
-    "parent": "Update Site Migrate",
-    "parentfield": "steps",
-    "parenttype": "Agent Job Type",
-    "step_name": "Clear Backup Directory"
-   },
-   {
-    "parent": "Update Site Migrate",
-    "parentfield": "steps",
-    "parenttype": "Agent Job Type",
-    "step_name": "Backup Site Tables"
-   },
-   {
-    "parent": "Update Site Migrate",
-    "parentfield": "steps",
-    "parenttype": "Agent Job Type",
-    "step_name": "Move Site"
-   },
-   {
-    "parent": "Update Site Migrate",
-    "parentfield": "steps",
-    "parenttype": "Agent Job Type",
-    "step_name": "Bench Setup NGINX"
-   },
-   {
-    "parent": "Update Site Migrate",
-    "parentfield": "steps",
-    "parenttype": "Agent Job Type",
-    "step_name": "Bench Setup NGINX Target"
-   },
-   {
-    "parent": "Update Site Migrate",
-    "parentfield": "steps",
-    "parenttype": "Agent Job Type",
-    "step_name": "Reload NGINX"
-   },
-   {
-    "parent": "Update Site Migrate",
-    "parentfield": "steps",
-    "parenttype": "Agent Job Type",
-    "step_name": "Run App Specific Scripts"
-   },
-   {
-    "parent": "Update Site Migrate",
-    "parentfield": "steps",
-    "parenttype": "Agent Job Type",
-    "step_name": "Migrate Site"
-   },
-   {
-    "parent": "Update Site Migrate",
-    "parentfield": "steps",
-    "parenttype": "Agent Job Type",
-    "step_name": "Disable Maintenance Mode"
-   },
-   {
-    "parent": "Update Site Migrate",
-    "parentfield": "steps",
-    "parenttype": "Agent Job Type",
-    "step_name": "Build Search Index"
-   }
-  ]
- },
- {
-  "disabled_auto_retry": 1,
-  "docstatus": 0,
-  "doctype": "Agent Job Type",
-  "max_retry_count": 3,
-  "modified": "2023-11-06 07:28:19.781844",
-  "name": "New Site",
-  "request_method": "POST",
-  "request_path": "/benches/{bench}/sites",
-  "steps": [
-   {
-    "parent": "New Site",
-    "parentfield": "steps",
-    "parenttype": "Agent Job Type",
-    "step_name": "New Site"
-   },
-   {
-    "parent": "New Site",
-    "parentfield": "steps",
-    "parenttype": "Agent Job Type",
-    "step_name": "Install Apps"
-   },
-   {
-    "parent": "New Site",
-    "parentfield": "steps",
-    "parenttype": "Agent Job Type",
-    "step_name": "Update Site Configuration"
-   },
-   {
-    "parent": "New Site",
-    "parentfield": "steps",
-    "parenttype": "Agent Job Type",
-    "step_name": "Enable Scheduler"
-   },
-   {
-    "parent": "New Site",
-    "parentfield": "steps",
-    "parenttype": "Agent Job Type",
-    "step_name": "Bench Setup NGINX"
-   },
-   {
-    "parent": "New Site",
-    "parentfield": "steps",
-    "parenttype": "Agent Job Type",
-    "step_name": "Reload NGINX"
-   }
-  ]
- },
- {
-  "disabled_auto_retry": 1,
-  "docstatus": 0,
-  "doctype": "Agent Job Type",
-  "max_retry_count": 3,
-  "modified": "2023-11-06 07:28:18.646447",
-  "name": "Add Host to Proxy",
-  "request_method": "POST",
-  "request_path": "/proxy/hosts",
-  "steps": [
-   {
-    "parent": "Add Host to Proxy",
-    "parentfield": "steps",
-    "parenttype": "Agent Job Type",
-    "step_name": "Add Host to Proxy"
-   },
-   {
-    "parent": "Add Host to Proxy",
-    "parentfield": "steps",
-    "parenttype": "Agent Job Type",
-    "step_name": "Generate NGINX Configuration"
-   },
-   {
-    "parent": "Add Host to Proxy",
-    "parentfield": "steps",
-    "parenttype": "Agent Job Type",
-    "step_name": "Reload NGINX"
-   }
-  ]
- },
- {
-  "disabled_auto_retry": 1,
-  "docstatus": 0,
-  "doctype": "Agent Job Type",
-  "max_retry_count": 3,
-  "modified": "2023-11-06 07:28:18.626647",
-  "name": "Add Site to Upstream",
-  "request_method": "POST",
-  "request_path": "/proxy/upstreams/{upstream}/sites",
-  "steps": [
-   {
-    "parent": "Add Site to Upstream",
-    "parentfield": "steps",
-    "parenttype": "Agent Job Type",
-    "step_name": "Add Site File to Upstream Directory"
-   },
-   {
-    "parent": "Add Site to Upstream",
-    "parentfield": "steps",
-    "parenttype": "Agent Job Type",
-    "step_name": "Generate NGINX Configuration"
-   },
-   {
-    "parent": "Add Site to Upstream",
-    "parentfield": "steps",
-    "parenttype": "Agent Job Type",
-    "step_name": "Reload NGINX"
-   }
-  ]
- },
- {
-  "disabled_auto_retry": 1,
-  "docstatus": 0,
-  "doctype": "Agent Job Type",
-  "max_retry_count": 3,
-  "modified": "2023-11-06 07:28:19.671517",
-  "name": "Add Code Server to Upstream",
-  "request_method": "POST",
-  "request_path": "/proxy/upstreams/{upstream}/sites",
-  "steps": [
-   {
-    "parent": "Add Code Server to Upstream",
-    "parentfield": "steps",
-    "parenttype": "Agent Job Type",
-    "step_name": "Add Site File to Upstream Directory"
-   },
-   {
-    "parent": "Add Code Server to Upstream",
-    "parentfield": "steps",
-    "parenttype": "Agent Job Type",
-    "step_name": "Generate NGINX Configuration"
-   },
-   {
-    "parent": "Add Code Server to Upstream",
-    "parentfield": "steps",
-    "parenttype": "Agent Job Type",
-    "step_name": "Reload NGINX"
-   }
-  ]
- },
- {
-  "disabled_auto_retry": 1,
-  "docstatus": 0,
-  "doctype": "Agent Job Type",
-  "max_retry_count": 3,
-  "modified": "2023-11-06 07:28:19.651948",
-  "name": "Remove Code Server from Upstream",
-  "request_method": "POST",
-  "request_path": "/proxy/upstreams/{upstream}/sites",
-  "steps": [
-   {
-    "parent": "Remove Code Server from Upstream",
-    "parentfield": "steps",
-    "parenttype": "Agent Job Type",
-    "step_name": "Remove Site File from Upstream Directory"
-   },
-   {
-    "parent": "Remove Code Server from Upstream",
-    "parentfield": "steps",
-    "parenttype": "Agent Job Type",
-    "step_name": "Generate NGINX Configuration"
-   },
-   {
-    "parent": "Remove Code Server from Upstream",
-    "parentfield": "steps",
-    "parenttype": "Agent Job Type",
-    "step_name": "Reload NGINX"
-   }
-  ]
- },
- {
-  "disabled_auto_retry": 1,
-  "docstatus": 0,
-  "doctype": "Agent Job Type",
-  "max_retry_count": 3,
-  "modified": "2023-11-06 07:28:19.724970",
-  "name": "Setup Code Server",
-  "request_method": "POST",
-  "request_path": "benches/{bench}/codeserver",
-  "steps": [
-   {
-    "parent": "Setup Code Server",
-    "parentfield": "steps",
-    "parenttype": "Agent Job Type",
-    "step_name": "Create Code Server Config"
-   },
-   {
-    "parent": "Setup Code Server",
-    "parentfield": "steps",
-    "parenttype": "Agent Job Type",
-    "step_name": "Start Code Server"
-   },
-   {
-    "parent": "Setup Code Server",
-    "parentfield": "steps",
-    "parenttype": "Agent Job Type",
-    "step_name": "Bench Setup NGINX"
-   },
-   {
-    "parent": "Setup Code Server",
-    "parentfield": "steps",
-    "parenttype": "Agent Job Type",
-    "step_name": "Reload NGINX"
-   }
-  ]
- },
- {
-  "disabled_auto_retry": 1,
-  "docstatus": 0,
-  "doctype": "Agent Job Type",
-  "max_retry_count": 3,
-  "modified": "2023-11-06 07:28:19.707766",
-  "name": "Start Code Server",
-  "request_method": "POST",
-  "request_path": "benches/{bench}/codeserver/start",
-  "steps": [
-   {
-    "parent": "Start Code Server",
-    "parentfield": "steps",
-    "parenttype": "Agent Job Type",
-    "step_name": "Start Code Server"
-   }
-  ]
- },
- {
-  "disabled_auto_retry": 1,
-  "docstatus": 0,
-  "doctype": "Agent Job Type",
-  "max_retry_count": 3,
-  "modified": "2023-11-06 07:28:19.743617",
-  "name": "Stop Code Server",
-  "request_method": "POST",
-  "request_path": "benches/{bench}/codeserver/stop",
-  "steps": [
-   {
-    "parent": "Stop Code Server",
-    "parentfield": "steps",
-    "parenttype": "Agent Job Type",
-    "step_name": "Stop Code Server"
-   }
-  ]
- },
- {
-  "disabled_auto_retry": 1,
-  "docstatus": 0,
-  "doctype": "Agent Job Type",
-  "max_retry_count": 3,
-  "modified": "2023-11-06 07:28:19.690936",
-  "name": "Archive Code Server",
-  "request_method": "POST",
-  "request_path": "benches/{bench}/codeserver/archive",
-  "steps": [
-   {
-    "parent": "Archive Code Server",
-    "parentfield": "steps",
-    "parenttype": "Agent Job Type",
-    "step_name": "Remove Code Server"
-   },
-   {
-    "parent": "Archive Code Server",
-    "parentfield": "steps",
-    "parenttype": "Agent Job Type",
-    "step_name": "Generate NGINX Configuration"
-   },
-   {
-    "parent": "Archive Code Server",
-    "parentfield": "steps",
-    "parenttype": "Agent Job Type",
-    "step_name": "Reload NGINX"
-   }
-  ]
- },
- {
-  "disabled_auto_retry": 1,
-  "docstatus": 0,
-  "doctype": "Agent Job Type",
-  "max_retry_count": 3,
-  "modified": "2023-11-06 07:28:18.607088",
-  "name": "Add Upstream to Proxy",
-  "request_method": "POST",
-  "request_path": "/proxy/upstreams",
-  "steps": [
-   {
-    "parent": "Add Upstream to Proxy",
-    "parentfield": "steps",
-    "parenttype": "Agent Job Type",
-    "step_name": "Add Upstream Directory"
-   },
-   {
-    "parent": "Add Upstream to Proxy",
-    "parentfield": "steps",
-    "parenttype": "Agent Job Type",
-    "step_name": "Generate NGINX Configuration"
-   },
-   {
-    "parent": "Add Upstream to Proxy",
-    "parentfield": "steps",
-    "parenttype": "Agent Job Type",
-    "step_name": "Reload NGINX"
-   }
-  ]
- },
- {
-  "disabled_auto_retry": 1,
-  "docstatus": 0,
-  "doctype": "Agent Job Type",
-  "max_retry_count": 3,
-  "modified": "2023-11-06 07:28:18.677444",
-  "name": "Install App on Site",
-  "request_method": "POST",
-  "request_path": "/benches/{bench}/sites/{site}/apps",
-  "steps": [
-   {
-    "parent": "Install App on Site",
-    "parentfield": "steps",
-    "parenttype": "Agent Job Type",
-    "step_name": "Install App on Site"
-   }
-  ]
- },
- {
-  "disabled_auto_retry": 1,
-  "docstatus": 0,
-  "doctype": "Agent Job Type",
-  "max_retry_count": 3,
-  "modified": "2023-11-06 07:28:18.839292",
-  "name": "New Site from Backup",
-  "request_method": "POST",
-  "request_path": "/benches/{bench}/sites/restore",
-  "steps": [
-   {
-    "parent": "New Site from Backup",
-    "parentfield": "steps",
-    "parenttype": "Agent Job Type",
-    "step_name": "Download Backup Files"
-   },
-   {
-    "parent": "New Site from Backup",
-    "parentfield": "steps",
-    "parenttype": "Agent Job Type",
-    "step_name": "New Site"
-   },
-   {
-    "parent": "New Site from Backup",
-    "parentfield": "steps",
-    "parenttype": "Agent Job Type",
-    "step_name": "Update Site Configuration"
-   },
-   {
-    "parent": "New Site from Backup",
-    "parentfield": "steps",
-    "parenttype": "Agent Job Type",
-    "step_name": "Restore Site"
-   },
-   {
-    "parent": "New Site from Backup",
-    "parentfield": "steps",
-    "parenttype": "Agent Job Type",
-    "step_name": "Delete Downloaded Backup Files"
-   },
-   {
-    "parent": "New Site from Backup",
-    "parentfield": "steps",
-    "parenttype": "Agent Job Type",
-    "step_name": "Uninstall Unavailable Apps"
-   },
-   {
-    "parent": "New Site from Backup",
-    "parentfield": "steps",
-    "parenttype": "Agent Job Type",
-    "step_name": "Migrate Site"
-   },
-   {
-    "parent": "New Site from Backup",
-    "parentfield": "steps",
-    "parenttype": "Agent Job Type",
-    "step_name": "Set Administrator Password"
-   },
-   {
-    "parent": "New Site from Backup",
-    "parentfield": "steps",
-    "parenttype": "Agent Job Type",
-    "step_name": "Enable Scheduler"
-   },
-   {
-    "parent": "New Site from Backup",
-    "parentfield": "steps",
-    "parenttype": "Agent Job Type",
-    "step_name": "Bench Setup NGINX"
-   },
-   {
-    "parent": "New Site from Backup",
-    "parentfield": "steps",
-    "parenttype": "Agent Job Type",
-    "step_name": "Reload NGINX"
-   }
-  ]
- },
- {
-  "disabled_auto_retry": 1,
-  "docstatus": 0,
-  "doctype": "Agent Job Type",
-  "max_retry_count": 3,
-  "modified": "2023-11-06 07:28:18.690831",
-  "name": "Reinstall Site",
-  "request_method": "POST",
-  "request_path": "benches/{bench}/sites/{site}/reinstall",
-  "steps": [
-   {
-    "parent": "Reinstall Site",
-    "parentfield": "steps",
-    "parenttype": "Agent Job Type",
-    "step_name": "Reinstall Site"
-   }
-  ]
- },
- {
-  "disabled_auto_retry": 1,
-  "docstatus": 0,
-  "doctype": "Agent Job Type",
-  "max_retry_count": 3,
-  "modified": "2023-11-06 07:28:19.470276",
-  "name": "Restore Site",
-  "request_method": "POST",
-  "request_path": "/benches/{bench}/sites/{site}/restore",
-  "steps": [
-   {
-    "parent": "Restore Site",
-    "parentfield": "steps",
-    "parenttype": "Agent Job Type",
-    "step_name": "Download Backup Files"
-   },
-   {
-    "parent": "Restore Site",
-    "parentfield": "steps",
-    "parenttype": "Agent Job Type",
-    "step_name": "Restore Site"
-   },
-   {
-    "parent": "Restore Site",
-    "parentfield": "steps",
-    "parenttype": "Agent Job Type",
-    "step_name": "Delete Downloaded Backup Files"
-   },
-   {
-    "parent": "Restore Site",
-    "parentfield": "steps",
-    "parenttype": "Agent Job Type",
-    "step_name": "Uninstall Unavailable Apps"
-   },
-   {
-    "parent": "Restore Site",
-    "parentfield": "steps",
-    "parenttype": "Agent Job Type",
-    "step_name": "Migrate Site"
-   },
-   {
-    "parent": "Restore Site",
-    "parentfield": "steps",
-    "parenttype": "Agent Job Type",
-    "step_name": "Set Administrator Password"
-   },
-   {
-    "parent": "Restore Site",
-    "parentfield": "steps",
-    "parenttype": "Agent Job Type",
-    "step_name": "Enable Scheduler"
-   },
-   {
-    "parent": "Restore Site",
-    "parentfield": "steps",
-    "parenttype": "Agent Job Type",
-    "step_name": "Bench Setup NGINX"
-   },
-   {
-    "parent": "Restore Site",
-    "parentfield": "steps",
-    "parenttype": "Agent Job Type",
-    "step_name": "Reload NGINX"
-   }
-  ]
- },
- {
-  "disabled_auto_retry": 1,
-  "docstatus": 0,
-  "doctype": "Agent Job Type",
-  "max_retry_count": 3,
-  "modified": "2023-11-06 07:28:18.706871",
-  "name": "Update Site Status",
-  "request_method": "POST",
-  "request_path": "/proxy/upstreams/{upstream}/sites/{site}/status",
-  "steps": [
-   {
-    "parent": "Update Site Status",
-    "parentfield": "steps",
-    "parenttype": "Agent Job Type",
-    "step_name": "Update Site File"
-   },
-   {
-    "parent": "Update Site Status",
-    "parentfield": "steps",
-    "parenttype": "Agent Job Type",
-    "step_name": "Generate NGINX Configuration"
-   },
-   {
-    "parent": "Update Site Status",
-    "parentfield": "steps",
-    "parenttype": "Agent Job Type",
-    "step_name": "Reload NGINX"
-   }
-  ]
- },
- {
-  "disabled_auto_retry": 1,
-  "docstatus": 0,
-  "doctype": "Agent Job Type",
-  "max_retry_count": 3,
-  "modified": "2023-11-06 07:28:18.740351",
-  "name": "Uninstall App from Site",
-  "request_method": "DELETE",
-  "request_path": "/benches/{bench}/sites/{site}/apps",
-  "steps": [
-   {
-    "parent": "Uninstall App from Site",
-    "parentfield": "steps",
-    "parenttype": "Agent Job Type",
-    "step_name": "Uninstall App from Site"
-   }
-  ]
- },
- {
-  "disabled_auto_retry": 1,
-  "docstatus": 0,
-  "doctype": "Agent Job Type",
-  "max_retry_count": 3,
-  "modified": "2023-11-06 07:28:18.805097",
-  "name": "Recover Failed Site Pull",
-  "request_method": "POST",
-  "request_path": "/benches/{bench}/sites/{site}/update/pull/recover",
-  "steps": [
-   {
-    "parent": "Recover Failed Site Pull",
-    "parentfield": "steps",
-    "parenttype": "Agent Job Type",
-    "step_name": "Move Site"
-   },
-   {
-    "parent": "Recover Failed Site Pull",
-    "parentfield": "steps",
-    "parenttype": "Agent Job Type",
-    "step_name": "Bench Setup NGINX"
-   },
-   {
-    "parent": "Recover Failed Site Pull",
-    "parentfield": "steps",
-    "parenttype": "Agent Job Type",
-    "step_name": "Bench Setup NGINX Target"
-   },
-   {
-    "parent": "Recover Failed Site Pull",
-    "parentfield": "steps",
-    "parenttype": "Agent Job Type",
-    "step_name": "Reload NGINX"
-   },
-   {
-    "parent": "Recover Failed Site Pull",
-    "parentfield": "steps",
-    "parenttype": "Agent Job Type",
-    "step_name": "Disable Maintenance Mode"
-   }
-  ]
- },
- {
-  "disabled_auto_retry": 1,
-  "docstatus": 0,
-  "doctype": "Agent Job Type",
-  "max_retry_count": 3,
-  "modified": "2023-11-06 07:28:18.786058",
-  "name": "Recover Failed Site Update",
-  "request_method": "POST",
-  "request_path": "/benches/{bench}/sites/{site}/update/recover",
-  "steps": [
-   {
-    "parent": "Recover Failed Site Update",
-    "parentfield": "steps",
-    "parenttype": "Agent Job Type",
-    "step_name": "Disable Maintenance Mode"
-   }
-  ]
- },
- {
-  "disabled_auto_retry": 1,
-  "docstatus": 0,
-  "doctype": "Agent Job Type",
-  "max_retry_count": 3,
-  "modified": "2023-11-06 07:28:19.625189",
-  "name": "Recover Failed Site Migrate",
-  "request_method": "POST",
-  "request_path": "/benches/{bench}/sites/{site}/update/migrate/recover",
-  "steps": [
-   {
-    "parent": "Recover Failed Site Migrate",
-    "parentfield": "steps",
-    "parenttype": "Agent Job Type",
-    "step_name": "Move Site"
-   },
-   {
-    "parent": "Recover Failed Site Migrate",
-    "parentfield": "steps",
-    "parenttype": "Agent Job Type",
-    "step_name": "Bench Setup NGINX"
-   },
-   {
-    "parent": "Recover Failed Site Migrate",
-    "parentfield": "steps",
-    "parenttype": "Agent Job Type",
-    "step_name": "Bench Setup NGINX Target"
-   },
-   {
-    "parent": "Recover Failed Site Migrate",
-    "parentfield": "steps",
-    "parenttype": "Agent Job Type",
-    "step_name": "Reload NGINX"
-   },
-   {
-    "parent": "Recover Failed Site Migrate",
-    "parentfield": "steps",
-    "parenttype": "Agent Job Type",
-    "step_name": "Restore Touched Tables"
-   },
-   {
-    "parent": "Recover Failed Site Migrate",
-    "parentfield": "steps",
-    "parenttype": "Agent Job Type",
-    "step_name": "Run App Specific Scripts"
-   },
-   {
-    "parent": "Recover Failed Site Migrate",
-    "parentfield": "steps",
-    "parenttype": "Agent Job Type",
-    "step_name": "Disable Maintenance Mode"
-   }
-  ]
- },
- {
-  "disabled_auto_retry": 1,
-  "docstatus": 0,
-  "doctype": "Agent Job Type",
-  "max_retry_count": 3,
-  "modified": "2023-11-06 07:28:18.893005",
-  "name": "Remove Host from Proxy",
-  "request_method": "DELETE",
-  "request_path": "/proxy/hosts/{host}",
-  "steps": [
-   {
-    "parent": "Remove Host from Proxy",
-    "parentfield": "steps",
-    "parenttype": "Agent Job Type",
-    "step_name": "Remove Host from Proxy"
-   },
-   {
-    "parent": "Remove Host from Proxy",
-    "parentfield": "steps",
-    "parenttype": "Agent Job Type",
-    "step_name": "Generate NGINX Configuration"
-   },
-   {
-    "parent": "Remove Host from Proxy",
-    "parentfield": "steps",
-    "parenttype": "Agent Job Type",
-    "step_name": "Reload NGINX"
-   }
-  ]
- },
- {
-  "disabled_auto_retry": 1,
-  "docstatus": 0,
-  "doctype": "Agent Job Type",
-  "max_retry_count": 3,
-  "modified": "2023-11-06 07:28:18.911153",
-  "name": "Migrate Site",
-  "request_method": "POST",
-  "request_path": "/benches/{bench}/sites/{site}/migrate",
-  "steps": [
-   {
-    "parent": "Migrate Site",
-    "parentfield": "steps",
-    "parenttype": "Agent Job Type",
-    "step_name": "Migrate Site"
-   }
-  ]
- },
- {
-  "disabled_auto_retry": 1,
-  "docstatus": 0,
-  "doctype": "Agent Job Type",
-  "max_retry_count": 3,
-  "modified": "2023-11-06 07:28:18.963183",
-  "name": "Fetch Sites Info",
-  "request_method": "POST",
-  "request_path": "/benches/{bench}/info",
-  "steps": [
-   {
-    "parent": "Fetch Sites Info",
-    "parentfield": "steps",
-    "parenttype": "Agent Job Type",
-    "step_name": "Fetch Sites Info"
-   }
-  ]
- },
- {
-  "disabled_auto_retry": 1,
-  "docstatus": 0,
-  "doctype": "Agent Job Type",
-  "max_retry_count": 3,
-  "modified": "2023-11-06 07:28:19.000340",
-  "name": "Setup Redirects on Hosts",
-  "request_method": "POST",
-  "request_path": "/proxy/hosts/redirects",
-  "steps": [
-   {
-    "parent": "Setup Redirects on Hosts",
-    "parentfield": "steps",
-    "parenttype": "Agent Job Type",
-    "step_name": "Remove Redirect on Host"
-   },
-   {
-    "parent": "Setup Redirects on Hosts",
-    "parentfield": "steps",
-    "parenttype": "Agent Job Type",
-    "step_name": "Setup Redirect on Host"
-   },
-   {
-    "parent": "Setup Redirects on Hosts",
-    "parentfield": "steps",
-    "parenttype": "Agent Job Type",
-    "step_name": "Generate NGINX Configuration"
-   },
-   {
-    "parent": "Setup Redirects on Hosts",
-    "parentfield": "steps",
-    "parenttype": "Agent Job Type",
-    "step_name": "Reload NGINX"
-   }
-  ]
- },
- {
-  "disabled_auto_retry": 1,
-  "docstatus": 0,
-  "doctype": "Agent Job Type",
-  "max_retry_count": 3,
-  "modified": "2023-11-06 07:28:18.979580",
-  "name": "Remove Redirects on Hosts",
-  "request_method": "DELETE",
-  "request_path": "/proxy/hosts/redirects",
-  "steps": [
-   {
-    "parent": "Remove Redirects on Hosts",
-    "parentfield": "steps",
-    "parenttype": "Agent Job Type",
-    "step_name": "Remove Redirect on Host"
-   },
-   {
-    "parent": "Remove Redirects on Hosts",
-    "parentfield": "steps",
-    "parenttype": "Agent Job Type",
-    "step_name": "Generate NGINX Configuration"
-   },
-   {
-    "parent": "Remove Redirects on Hosts",
-    "parentfield": "steps",
-    "parenttype": "Agent Job Type",
-    "step_name": "Reload NGINX"
-   }
-  ]
- },
- {
-  "disabled_auto_retry": 1,
-  "docstatus": 0,
-  "doctype": "Agent Job Type",
-  "max_retry_count": 3,
-  "modified": "2023-11-06 07:28:19.100535",
-  "name": "Rename Site on Upstream",
-  "request_method": "POST",
-  "request_path": "/proxy/upstreams/{upstream}/sites/{site}/rename",
-  "steps": [
-   {
-    "parent": "Rename Site on Upstream",
-    "parentfield": "steps",
-    "parenttype": "Agent Job Type",
-    "step_name": "Rename Site File in Upstream Directory"
-   },
-   {
-    "parent": "Rename Site on Upstream",
-    "parentfield": "steps",
-    "parenttype": "Agent Job Type",
-    "step_name": "Rename Host Directory"
-   },
-   {
-    "parent": "Rename Site on Upstream",
-    "parentfield": "steps",
-    "parenttype": "Agent Job Type",
-    "step_name": "Rename Site in Host Directory"
-   },
-   {
-    "parent": "Rename Site on Upstream",
-    "parentfield": "steps",
-    "parenttype": "Agent Job Type",
-    "step_name": "Generate NGINX Configuration"
-   },
-   {
-    "parent": "Rename Site on Upstream",
-    "parentfield": "steps",
-    "parenttype": "Agent Job Type",
-    "step_name": "Reload NGINX"
-   }
-  ]
- },
- {
-  "disabled_auto_retry": 1,
-  "docstatus": 0,
-  "doctype": "Agent Job Type",
-  "max_retry_count": 3,
-  "modified": "2023-11-06 07:28:19.131920",
-  "name": "Add Wildcard Hosts to Proxy",
-  "request_method": "POST",
-  "request_path": "/proxy/wildcards",
-  "steps": [
-   {
-    "parent": "Add Wildcard Hosts to Proxy",
-    "parentfield": "steps",
-    "parenttype": "Agent Job Type",
-    "step_name": "Add Wildcard Hosts to Proxy"
-   },
-   {
-    "parent": "Add Wildcard Hosts to Proxy",
-    "parentfield": "steps",
-    "parenttype": "Agent Job Type",
-    "step_name": "Generate NGINX Configuration"
-   },
-   {
-    "parent": "Add Wildcard Hosts to Proxy",
-    "parentfield": "steps",
-    "parenttype": "Agent Job Type",
-    "step_name": "Reload NGINX"
-   }
-  ]
- },
- {
-  "disabled_auto_retry": 1,
-  "docstatus": 0,
-  "doctype": "Agent Job Type",
-  "max_retry_count": 3,
-  "modified": "2023-11-06 07:28:19.180358",
-  "name": "Setup ERPNext",
-  "request_method": "POST",
-  "request_path": "/benches/{site.bench}/sites/{site.name}/erpnext",
-  "steps": [
-   {
-    "parent": "Setup ERPNext",
-    "parentfield": "steps",
-    "parenttype": "Agent Job Type",
-    "step_name": "Create User"
-   },
-   {
-    "parent": "Setup ERPNext",
-    "parentfield": "steps",
-    "parenttype": "Agent Job Type",
-    "step_name": "Update ERPNext Configuration"
-   }
-  ]
- },
- {
-  "disabled_auto_retry": 1,
-  "docstatus": 0,
-  "doctype": "Agent Job Type",
-  "max_retry_count": 3,
-  "modified": "2023-11-06 07:28:19.157390",
-  "name": "Clear Cache",
-  "request_method": "DELETE",
-  "request_path": "/benches/{bench}/sites/{site}/cache",
-  "steps": [
-   {
-    "parent": "Clear Cache",
-    "parentfield": "steps",
-    "parenttype": "Agent Job Type",
-    "step_name": "Clear Cache"
-   },
-   {
-    "parent": "Clear Cache",
-    "parentfield": "steps",
-    "parenttype": "Agent Job Type",
-    "step_name": "Clear Website Cache"
-   }
-  ]
- },
- {
-  "disabled_auto_retry": 1,
-  "docstatus": 0,
-  "doctype": "Agent Job Type",
-  "max_retry_count": 3,
-  "modified": "2023-11-06 07:28:19.203468",
-  "name": "Restore Site Tables",
-  "request_method": "POST",
-  "request_path": "/benches/{bench}/sites/{site}/update/migrate/restore",
-  "steps": [
-   {
-    "parent": "Restore Site Tables",
-    "parentfield": "steps",
-    "parenttype": "Agent Job Type",
-    "step_name": "Restore Site Tables"
-   },
-   {
-    "parent": "Restore Site Tables",
-    "parentfield": "steps",
-    "parenttype": "Agent Job Type",
-    "step_name": "Disable Maintenance Mode"
-   }
-  ]
- },
- {
-  "disabled_auto_retry": 1,
-  "docstatus": 0,
-  "doctype": "Agent Job Type",
-  "max_retry_count": 3,
-  "modified": "2023-11-06 07:28:19.283667",
-  "name": "Add User to Proxy",
-  "request_method": "POST",
-  "request_path": "/ssh/users",
-  "steps": [
-   {
-    "parent": "Add User to Proxy",
-    "parentfield": "steps",
-    "parenttype": "Agent Job Type",
-    "step_name": "Add User to Proxy"
-   },
-   {
-    "parent": "Add User to Proxy",
-    "parentfield": "steps",
-    "parenttype": "Agent Job Type",
-    "step_name": "Add Certificate to User"
-   },
-   {
-    "parent": "Add User to Proxy",
-    "parentfield": "steps",
-    "parenttype": "Agent Job Type",
-    "step_name": "Add Principal to User"
-   }
-  ]
- },
- {
-  "disabled_auto_retry": 1,
-  "docstatus": 0,
-  "doctype": "Agent Job Type",
-  "max_retry_count": 3,
-  "modified": "2023-11-06 07:28:19.308026",
-  "name": "Remove User from Proxy",
-  "request_method": "DELETE",
-  "request_path": "/ssh/users/{user}",
-  "steps": [
-   {
-    "parent": "Remove User from Proxy",
-    "parentfield": "steps",
-    "parenttype": "Agent Job Type",
-    "step_name": "Remove User from Proxy"
-   },
-   {
-    "parent": "Remove User from Proxy",
-    "parentfield": "steps",
-    "parenttype": "Agent Job Type",
-    "step_name": "Remove Principal from User"
-   }
-  ]
- },
- {
-  "disabled_auto_retry": 1,
-  "docstatus": 0,
-  "doctype": "Agent Job Type",
-  "max_retry_count": 3,
-  "modified": "2023-11-06 07:28:19.327716",
-  "name": "Add User to ProxySQL",
-  "request_method": "POST",
-  "request_path": "/proxysql/users",
-  "steps": [
-   {
-    "parent": "Add User to ProxySQL",
-    "parentfield": "steps",
-    "parenttype": "Agent Job Type",
-    "step_name": "Add User to ProxySQL"
-   }
-  ]
- },
- {
-  "disabled_auto_retry": 1,
-  "docstatus": 0,
-  "doctype": "Agent Job Type",
-  "max_retry_count": 3,
-  "modified": "2023-11-06 07:28:19.345276",
-  "name": "Remove User from ProxySQL",
-  "request_method": "DELETE",
-  "request_path": "/proxysql/users/{username}",
-  "steps": [
-   {
-    "parent": "Remove User from ProxySQL",
-    "parentfield": "steps",
-    "parenttype": "Agent Job Type",
-    "step_name": "Remove User from ProxySQL"
-   }
-  ]
- },
- {
-  "disabled_auto_retry": 1,
-  "docstatus": 0,
-  "doctype": "Agent Job Type",
-  "max_retry_count": 3,
-  "modified": "2023-11-06 07:28:19.362722",
-  "name": "Create Minio User",
-  "request_method": "POST",
-  "request_path": "/minio/create",
-  "steps": [
-   {
-    "parent": "Create Minio User",
-    "parentfield": "steps",
-    "parenttype": "Agent Job Type",
-    "step_name": "Create Minio User"
-   },
-   {
-    "parent": "Create Minio User",
-    "parentfield": "steps",
-    "parenttype": "Agent Job Type",
-    "step_name": "Create Minio Policy"
-   },
-   {
-    "parent": "Create Minio User",
-    "parentfield": "steps",
-    "parenttype": "Agent Job Type",
-    "step_name": "Add Minio Policy"
-   }
-  ]
- },
- {
-  "disabled_auto_retry": 1,
-  "docstatus": 0,
-  "doctype": "Agent Job Type",
-  "max_retry_count": 3,
-  "modified": "2023-11-06 07:28:19.379874",
-  "name": "Remove Minio User",
-  "request_method": "POST",
-  "request_path": "/minio/remove",
-  "steps": [
-   {
-    "parent": "Remove Minio User",
-    "parentfield": "steps",
-    "parenttype": "Agent Job Type",
-    "step_name": "Remove Minio User"
-   }
-  ]
- },
- {
-  "disabled_auto_retry": 1,
-  "docstatus": 0,
-  "doctype": "Agent Job Type",
-  "max_retry_count": 3,
-  "modified": "2023-11-06 07:28:19.392780",
-  "name": "Enable Minio User",
-  "request_method": "POST",
-  "request_path": "/minio/update",
-  "steps": [
-   {
-    "parent": "Enable Minio User",
-    "parentfield": "steps",
-    "parenttype": "Agent Job Type",
-    "step_name": "Enable Minio User"
-   }
-  ]
- },
- {
-  "disabled_auto_retry": 1,
-  "docstatus": 0,
-  "doctype": "Agent Job Type",
-  "max_retry_count": 3,
-  "modified": "2023-11-06 07:28:19.405690",
-  "name": "Disable Minio User",
-  "request_method": "POST",
-  "request_path": "/minio/update",
-  "steps": [
-   {
-    "parent": "Disable Minio User",
-    "parentfield": "steps",
-    "parenttype": "Agent Job Type",
-    "step_name": "Disable Minio User"
-   }
-  ]
- },
- {
-  "disabled_auto_retry": 1,
-  "docstatus": 0,
-  "doctype": "Agent Job Type",
-  "max_retry_count": 3,
-  "modified": "2023-11-06 07:28:19.256524",
-  "name": "Cleanup Unused Files",
-  "request_method": "POST",
-  "request_path": "server/cleanup",
-  "steps": [
-   {
-    "parent": "Cleanup Unused Files",
-    "parentfield": "steps",
-    "parenttype": "Agent Job Type",
-    "step_name": "Remove Archived Benches"
-   },
-   {
-    "parent": "Cleanup Unused Files",
-    "parentfield": "steps",
-    "parenttype": "Agent Job Type",
-    "step_name": "Remove Temporary Files"
-   },
-   {
-    "parent": "Cleanup Unused Files",
-    "parentfield": "steps",
-    "parenttype": "Agent Job Type",
-    "step_name": "Remove Unused Docker Artefacts"
-   }
-  ]
- },
- {
-  "disabled_auto_retry": 1,
-  "docstatus": 0,
-  "doctype": "Agent Job Type",
-  "max_retry_count": 3,
-  "modified": "2023-11-06 07:28:19.446023",
-  "name": "Add Backend to ProxySQL",
-  "request_method": "POST",
-  "request_path": "/proxysql/backends",
-  "steps": [
-   {
-    "parent": "Add Backend to ProxySQL",
-    "parentfield": "steps",
-    "parenttype": "Agent Job Type",
-    "step_name": "Add Backend to ProxySQL"
-   }
-  ]
- },
- {
-  "disabled_auto_retry": 1,
-  "docstatus": 0,
-  "doctype": "Agent Job Type",
-  "max_retry_count": 3,
-  "modified": "2023-11-06 07:28:19.419313",
-  "name": "Update Saas Plan",
-  "request_method": "POST",
-  "request_path": "/benches/{bench}/sites/{site}/update/saas",
-  "steps": [
-   {
-    "parent": "Update Saas Plan",
-    "parentfield": "steps",
-    "parenttype": "Agent Job Type",
-    "step_name": "Update Saas Plan"
-   }
-  ]
- },
- {
-  "disabled_auto_retry": 1,
-  "docstatus": 0,
-  "doctype": "Agent Job Type",
-  "max_retry_count": 3,
-  "modified": "2023-11-06 07:28:19.502147",
-  "name": "Run After Migrate Steps",
-  "request_method": "POST",
-  "request_path": "benches/{bench}/sites/{site}/run_after_migrate_steps",
-  "steps": [
-   {
-    "parent": "Run After Migrate Steps",
-    "parentfield": "steps",
-    "parenttype": "Agent Job Type",
-    "step_name": "Set Administrator Password"
-   },
-   {
-    "parent": "Run After Migrate Steps",
-    "parentfield": "steps",
-    "parenttype": "Agent Job Type",
-    "step_name": "Bench Setup NGINX"
-   },
-   {
-    "parent": "Run After Migrate Steps",
-    "parentfield": "steps",
-    "parenttype": "Agent Job Type",
-    "step_name": "Reload NGINX"
-   },
-   {
-    "parent": "Run After Migrate Steps",
-    "parentfield": "steps",
-    "parenttype": "Agent Job Type",
-    "step_name": "Disable Maintenance Mode"
-   },
-   {
-    "parent": "Run After Migrate Steps",
-    "parentfield": "steps",
-    "parenttype": "Agent Job Type",
-    "step_name": "Enable Scheduler"
-   }
-  ]
- },
- {
-  "disabled_auto_retry": 1,
-  "docstatus": 0,
-  "doctype": "Agent Job Type",
-  "max_retry_count": 3,
-  "modified": "2023-11-06 07:28:19.531987",
-  "name": "Move Site to Bench",
-  "request_method": "POST",
-  "request_path": "/benches/{bench}/sites/{site}/move_to_bench",
-  "steps": [
-   {
-    "parent": "Move Site to Bench",
-    "parentfield": "steps",
-    "parenttype": "Agent Job Type",
-    "step_name": "Enable Maintenance Mode"
-   },
-   {
-    "parent": "Move Site to Bench",
-    "parentfield": "steps",
-    "parenttype": "Agent Job Type",
-    "step_name": "Wait for Enqueued Jobs"
-   },
-   {
-    "parent": "Move Site to Bench",
-    "parentfield": "steps",
-    "parenttype": "Agent Job Type",
-    "step_name": "Move Site"
-   },
-   {
-    "parent": "Move Site to Bench",
-    "parentfield": "steps",
-    "parenttype": "Agent Job Type",
-    "step_name": "Bench Setup NGINX"
-   },
-   {
-    "parent": "Move Site to Bench",
-    "parentfield": "steps",
-    "parenttype": "Agent Job Type",
-    "step_name": "Bench Setup NGINX Target"
-   },
-   {
-    "parent": "Move Site to Bench",
-    "parentfield": "steps",
-    "parenttype": "Agent Job Type",
-    "step_name": "Reload NGINX"
-   },
-   {
-    "parent": "Move Site to Bench",
-    "parentfield": "steps",
-    "parenttype": "Agent Job Type",
-    "step_name": "Migrate Site"
-   },
-   {
-    "parent": "Move Site to Bench",
-    "parentfield": "steps",
-    "parenttype": "Agent Job Type",
-    "step_name": "Disable Maintenance Mode"
-   }
-  ]
- },
- {
-  "disabled_auto_retry": 1,
-  "docstatus": 0,
-  "doctype": "Agent Job Type",
-  "max_retry_count": 3,
-  "modified": "2023-11-06 07:28:19.556954",
-  "name": "Reset Site Usage",
-  "request_method": "DELETE",
-  "request_path": "benches/{bench}/sites/{site}/usage",
-  "steps": [
-   {
-    "parent": "Reset Site Usage",
-    "parentfield": "steps",
-    "parenttype": "Agent Job Type",
-    "step_name": "Reset Site Usage"
-   }
-  ]
- },
- {
-  "disabled_auto_retry": 1,
-  "docstatus": 0,
-  "doctype": "Agent Job Type",
-  "max_retry_count": 3,
-  "modified": "2023-11-06 07:28:19.759939",
-  "name": "Reload NGINX Job",
-  "request_method": "POST",
-  "request_path": "/proxy/reload",
-  "steps": [
-   {
-    "parent": "Reload NGINX Job",
-    "parentfield": "steps",
-    "parenttype": "Agent Job Type",
-    "step_name": "Generate NGINX Configuration"
-   },
-   {
-    "parent": "Reload NGINX Job",
-    "parentfield": "steps",
-    "parenttype": "Agent Job Type",
-    "step_name": "Reload NGINX"
-   }
-  ]
- },
- {
-  "disabled_auto_retry": 1,
-  "docstatus": 0,
-  "doctype": "Agent Job Type",
-  "max_retry_count": 3,
-  "modified": "2023-11-06 07:28:18.725087",
-  "name": "Backup Site",
-  "request_method": null,
-  "request_path": null,
-  "steps": [
-   {
-    "parent": "Backup Site",
-    "parentfield": "steps",
-    "parenttype": "Agent Job Type",
-    "step_name": "Backup Site"
-   },
-   {
-    "parent": "Backup Site",
-    "parentfield": "steps",
-    "parenttype": "Agent Job Type",
-    "step_name": "Upload Site Backup to S3"
-   }
-  ]
- },
- {
-  "disabled_auto_retry": 1,
-  "docstatus": 0,
-  "doctype": "Agent Job Type",
-  "max_retry_count": 3,
-  "modified": "2023-11-06 07:28:19.432717",
-  "name": "Bench Restart",
-  "request_method": "POST",
-  "request_path": "/benches/{bench}/restart",
-  "steps": [
-   {
-    "parent": "Bench Restart",
-    "parentfield": "steps",
-    "parenttype": "Agent Job Type",
-    "step_name": "Bench Restart"
-   }
-  ]
- },
- {
-  "disabled_auto_retry": 1,
-  "docstatus": 0,
-  "doctype": "Agent Job Type",
-  "max_retry_count": 3,
-  "modified": "2023-11-06 07:28:18.663533",
-  "name": "Update Site Configuration",
-  "request_method": "POST",
-  "request_path": "/benches/{bench}/sites/{site}/config",
-  "steps": [
-   {
-    "parent": "Update Site Configuration",
-    "parentfield": "steps",
-    "parenttype": "Agent Job Type",
-    "step_name": "Update Site Configuration"
-   }
-  ]
- },
- {
-  "disabled_auto_retry": 1,
-  "docstatus": 0,
-  "doctype": "Agent Job Type",
-  "max_retry_count": 3,
-  "modified": "2023-11-06 07:28:19.023648",
-  "name": "New Bench",
-  "request_method": "POST",
-  "request_path": "/benches",
-  "steps": [
-   {
-    "parent": "New Bench",
-    "parentfield": "steps",
-    "parenttype": "Agent Job Type",
-    "step_name": "Initialize Bench"
-   },
-   {
-    "parent": "New Bench",
-    "parentfield": "steps",
-    "parenttype": "Agent Job Type",
-    "step_name": "Update Bench Configuration"
-   },
-   {
-    "parent": "New Bench",
-    "parentfield": "steps",
-    "parenttype": "Agent Job Type",
-    "step_name": "Deploy Bench"
-   },
-   {
-    "parent": "New Bench",
-    "parentfield": "steps",
-    "parenttype": "Agent Job Type",
-    "step_name": "Bench Setup NGINX"
-   }
-  ]
- },
- {
-  "disabled_auto_retry": 1,
-  "docstatus": 0,
-  "doctype": "Agent Job Type",
-  "max_retry_count": 3,
-  "modified": "2023-11-06 07:28:18.587094",
-  "name": "Remove Site from Upstream",
-  "request_method": "DELETE",
-  "request_path": "/proxy/upstreams/{upstream}/sites/{site}",
-  "steps": [
-   {
-    "parent": "Remove Site from Upstream",
-    "parentfield": "steps",
-    "parenttype": "Agent Job Type",
-    "step_name": "Remove Site File from Upstream Directory"
-   },
-   {
-    "parent": "Remove Site from Upstream",
-    "parentfield": "steps",
-    "parenttype": "Agent Job Type",
-    "step_name": "Generate NGINX Configuration"
-   },
-   {
-    "parent": "Remove Site from Upstream",
-    "parentfield": "steps",
-    "parenttype": "Agent Job Type",
-    "step_name": "Reload NGINX"
-   }
-  ]
- },
- {
-  "disabled_auto_retry": 1,
-  "docstatus": 0,
-  "doctype": "Agent Job Type",
-  "max_retry_count": 3,
-  "modified": "2023-11-06 07:28:18.510770",
-  "name": "Archive Site",
-  "request_method": null,
-  "request_path": null,
-  "steps": [
-   {
-    "parent": "Archive Site",
-    "parentfield": "steps",
-    "parenttype": "Agent Job Type",
-    "step_name": "Archive Site"
-   },
-   {
-    "parent": "Archive Site",
-    "parentfield": "steps",
-    "parenttype": "Agent Job Type",
-    "step_name": "Bench Setup NGINX"
-   },
-   {
-    "parent": "Archive Site",
-    "parentfield": "steps",
-    "parenttype": "Agent Job Type",
-    "step_name": "Reload NGINX"
-   }
-  ]
- },
- {
-  "disabled_auto_retry": 1,
-  "docstatus": 0,
-  "doctype": "Agent Job Type",
-  "max_retry_count": 3,
-  "modified": "2023-11-06 07:28:19.845251",
-  "name": "Force Update Bench Limits",
-  "request_method": "POST",
-  "request_path": "benches/{bench}/limit",
-  "steps": [
-   {
-    "parent": "Force Update Bench Limits",
-    "parentfield": "steps",
-    "parenttype": "Agent Job Type",
-    "step_name": "Stop Bench"
-   },
-   {
-    "parent": "Force Update Bench Limits",
-    "parentfield": "steps",
-    "parenttype": "Agent Job Type",
-    "step_name": "Update Bench Memory Limits"
-   },
-   {
-    "parent": "Force Update Bench Limits",
-    "parentfield": "steps",
-    "parenttype": "Agent Job Type",
-    "step_name": "Start Bench"
-   }
-  ]
- },
- {
-  "disabled_auto_retry": 1,
-  "docstatus": 0,
-  "doctype": "Agent Job Type",
-  "max_retry_count": 3,
-  "modified": "2023-11-06 07:28:19.822202",
-  "name": "Update Bench Configuration",
-  "request_method": "POST",
-  "request_path": "/benches/{bench}/config",
-  "steps": [
-   {
-    "parent": "Update Bench Configuration",
-    "parentfield": "steps",
-    "parenttype": "Agent Job Type",
-    "step_name": "Update Bench Configuration"
-   },
-   {
-    "parent": "Update Bench Configuration",
-    "parentfield": "steps",
-    "parenttype": "Agent Job Type",
-    "step_name": "Bench Setup NGINX"
-   },
-   {
-    "parent": "Update Bench Configuration",
-    "parentfield": "steps",
-    "parenttype": "Agent Job Type",
-    "step_name": "Generate Docker Compose File"
-   },
-   {
-    "parent": "Update Bench Configuration",
-    "parentfield": "steps",
-    "parenttype": "Agent Job Type",
-    "step_name": "Update Bench Memory Limits"
-   },
-   {
-    "parent": "Update Bench Configuration",
-    "parentfield": "steps",
-    "parenttype": "Agent Job Type",
-    "step_name": "Deploy Bench"
-   }
-  ]
- },
- {
-  "disabled_auto_retry": 1,
-  "docstatus": 0,
-  "doctype": "Agent Job Type",
-  "max_retry_count": 3,
-  "modified": "2023-11-06 07:28:19.803361",
-  "name": "Rebuild Bench Assets",
-  "request_method": "POST",
-  "request_path": "benches/{bench}/rebuild",
-  "steps": [
-   {
-    "parent": "Rebuild Bench Assets",
-    "parentfield": "steps",
-    "parenttype": "Agent Job Type",
-    "step_name": "Rebuild Bench Assets"
-   }
-  ]
- },
- {
-  "disabled_auto_retry": 1,
-  "docstatus": 0,
-  "doctype": "Agent Job Type",
-  "max_retry_count": 3,
-  "modified": "2023-11-06 07:28:19.861985",
-  "name": "Optimize Tables",
-  "request_method": "POST",
-  "request_path": "benches/{bench}/sites/{site}/optimize",
-  "steps": [
-   {
-    "parent": "Optimize Tables",
-    "parentfield": "steps",
-    "parenttype": "Agent Job Type",
-    "step_name": "Optimize Tables"
-   }
-  ]
- },
- {
-  "disabled_auto_retry": 1,
-  "docstatus": 0,
-  "doctype": "Agent Job Type",
-  "max_retry_count": 3,
-<<<<<<< HEAD
-  "modified": "2023-11-06 07:28:18.568610",
-  "name": "Archive Bench",
-  "request_method": "POST",
-  "request_path": "/benches/{bench}/archive",
-  "steps": [
-   {
-    "parent": "Archive Bench",
-    "parentfield": "steps",
-    "parenttype": "Agent Job Type",
-    "step_name": "Bench Disable Production"
-   },
-   {
-    "parent": "Archive Bench",
-    "parentfield": "steps",
-    "parenttype": "Agent Job Type",
-    "step_name": "Move Bench to Archived Directory"
-   }
-  ]
- },
- {
-  "disabled_auto_retry": 1,
-  "docstatus": 0,
-  "doctype": "Agent Job Type",
-  "max_retry_count": 3,
-  "modified": "2024-02-27 13:51:17.142316",
-  "name": "Patch App",
-  "request_method": "POST",
-  "request_path": "/bench/{bench}/patch/{app}",
-  "steps": [
-   {
-    "parent": "Patch App",
-    "parentfield": "steps",
-    "parenttype": "Agent Job Type",
-    "step_name": "Git Apply"
-   },
-   {
-    "parent": "Patch App",
-    "parentfield": "steps",
-    "parenttype": "Agent Job Type",
-    "step_name": "Rebuild Bench Assets"
-   },
-   {
-    "parent": "Patch App",
-    "parentfield": "steps",
-    "parenttype": "Agent Job Type",
-    "step_name": "Bench Restart"
-=======
-  "modified": "2024-02-22 20:01:05.606166",
-  "name": "Docker Image Build",
-  "request_method": "POST",
-  "request_path": "builder/build",
-  "steps": [
-   {
-    "parent": "Docker Image Build",
-    "parentfield": "steps",
-    "parenttype": "Agent Job Type",
-    "step_name": "Docker Image Build"
->>>>>>> 4f3334b6
-   }
-  ]
- }
+	{
+		"disabled_auto_retry": 1,
+		"docstatus": 0,
+		"doctype": "Agent Job Type",
+		"max_retry_count": 3,
+		"modified": "2023-11-06 07:28:19.228754",
+		"name": "Rename Upstream",
+		"request_method": "POST",
+		"request_path": "/proxy/upstreams/{ip}/rename",
+		"steps": [
+			{
+				"parent": "Rename Upstream",
+				"parentfield": "steps",
+				"parenttype": "Agent Job Type",
+				"step_name": "Rename Upstream Directory"
+			},
+			{
+				"parent": "Rename Upstream",
+				"parentfield": "steps",
+				"parenttype": "Agent Job Type",
+				"step_name": "Generate NGINX Configuration"
+			},
+			{
+				"parent": "Rename Upstream",
+				"parentfield": "steps",
+				"parenttype": "Agent Job Type",
+				"step_name": "Reload NGINX"
+			}
+		]
+	},
+	{
+		"disabled_auto_retry": 1,
+		"docstatus": 0,
+		"doctype": "Agent Job Type",
+		"max_retry_count": 3,
+		"modified": "2023-11-06 07:28:19.057519",
+		"name": "Rename Site",
+		"request_method": "POST",
+		"request_path": "benches/{site.bench}/sites/{site.name}/rename",
+		"steps": [
+			{
+				"parent": "Rename Site",
+				"parentfield": "steps",
+				"parenttype": "Agent Job Type",
+				"step_name": "Enable Maintenance Mode"
+			},
+			{
+				"parent": "Rename Site",
+				"parentfield": "steps",
+				"parenttype": "Agent Job Type",
+				"step_name": "Wait for Enqueued Jobs"
+			},
+			{
+				"parent": "Rename Site",
+				"parentfield": "steps",
+				"parenttype": "Agent Job Type",
+				"step_name": "Update Site Configuration"
+			},
+			{
+				"parent": "Rename Site",
+				"parentfield": "steps",
+				"parenttype": "Agent Job Type",
+				"step_name": "Rename Site"
+			},
+			{
+				"parent": "Rename Site",
+				"parentfield": "steps",
+				"parenttype": "Agent Job Type",
+				"step_name": "Bench Setup NGINX"
+			},
+			{
+				"parent": "Rename Site",
+				"parentfield": "steps",
+				"parenttype": "Agent Job Type",
+				"step_name": "Reload NGINX"
+			},
+			{
+				"parent": "Rename Site",
+				"parentfield": "steps",
+				"parenttype": "Agent Job Type",
+				"step_name": "Disable Maintenance Mode"
+			},
+			{
+				"parent": "Rename Site",
+				"parentfield": "steps",
+				"parenttype": "Agent Job Type",
+				"step_name": "Enable Scheduler"
+			}
+		]
+	},
+	{
+		"disabled_auto_retry": 1,
+		"docstatus": 0,
+		"doctype": "Agent Job Type",
+		"max_retry_count": 3,
+		"modified": "2023-11-06 07:28:18.549528",
+		"name": "Recover Failed Site Migration",
+		"request_method": null,
+		"request_path": null,
+		"steps": [
+			{
+				"parent": "Recover Failed Site Migration",
+				"parentfield": "steps",
+				"parenttype": "Agent Job Type",
+				"step_name": "Move Site"
+			},
+			{
+				"parent": "Recover Failed Site Migration",
+				"parentfield": "steps",
+				"parenttype": "Agent Job Type",
+				"step_name": "Restore Touched Tables"
+			},
+			{
+				"parent": "Recover Failed Site Migration",
+				"parentfield": "steps",
+				"parenttype": "Agent Job Type",
+				"step_name": "Disable Maintenance Mode"
+			}
+		]
+	},
+	{
+		"disabled_auto_retry": 1,
+		"docstatus": 0,
+		"doctype": "Agent Job Type",
+		"max_retry_count": 3,
+		"modified": "2023-11-06 07:28:18.927111",
+		"name": "Add Domain",
+		"request_method": "POST",
+		"request_path": "benches/{bench}/sites/{site}/domains",
+		"steps": [
+			{
+				"parent": "Add Domain",
+				"parentfield": "steps",
+				"parenttype": "Agent Job Type",
+				"step_name": "Update Site Configuration"
+			},
+			{
+				"parent": "Add Domain",
+				"parentfield": "steps",
+				"parenttype": "Agent Job Type",
+				"step_name": "Bench Setup NGINX"
+			},
+			{
+				"parent": "Add Domain",
+				"parentfield": "steps",
+				"parenttype": "Agent Job Type",
+				"step_name": "Reload NGINX"
+			}
+		]
+	},
+	{
+		"disabled_auto_retry": 1,
+		"docstatus": 0,
+		"doctype": "Agent Job Type",
+		"max_retry_count": 3,
+		"modified": "2023-11-06 07:28:18.946695",
+		"name": "Remove Domain",
+		"request_method": "DELETE",
+		"request_path": "benches/{bench}/sites/{site}/domains/{domain}",
+		"steps": [
+			{
+				"parent": "Remove Domain",
+				"parentfield": "steps",
+				"parenttype": "Agent Job Type",
+				"step_name": "Update Site Configuration"
+			},
+			{
+				"parent": "Remove Domain",
+				"parentfield": "steps",
+				"parenttype": "Agent Job Type",
+				"step_name": "Bench Setup NGINX"
+			},
+			{
+				"parent": "Remove Domain",
+				"parentfield": "steps",
+				"parenttype": "Agent Job Type",
+				"step_name": "Reload NGINX"
+			}
+		]
+	},
+	{
+		"disabled_auto_retry": 1,
+		"docstatus": 0,
+		"doctype": "Agent Job Type",
+		"max_retry_count": 3,
+		"modified": "2023-11-06 07:28:18.762138",
+		"name": "Update Site Pull",
+		"request_method": "POST",
+		"request_path": "/benches/{bench}/sites/{site}/update/pull",
+		"steps": [
+			{
+				"parent": "Update Site Pull",
+				"parentfield": "steps",
+				"parenttype": "Agent Job Type",
+				"step_name": "Enable Maintenance Mode"
+			},
+			{
+				"parent": "Update Site Pull",
+				"parentfield": "steps",
+				"parenttype": "Agent Job Type",
+				"step_name": "Wait for Enqueued Jobs"
+			},
+			{
+				"parent": "Update Site Pull",
+				"parentfield": "steps",
+				"parenttype": "Agent Job Type",
+				"step_name": "Move Site"
+			},
+			{
+				"parent": "Update Site Pull",
+				"parentfield": "steps",
+				"parenttype": "Agent Job Type",
+				"step_name": "Bench Setup NGINX"
+			},
+			{
+				"parent": "Update Site Pull",
+				"parentfield": "steps",
+				"parenttype": "Agent Job Type",
+				"step_name": "Bench Setup NGINX Target"
+			},
+			{
+				"parent": "Update Site Pull",
+				"parentfield": "steps",
+				"parenttype": "Agent Job Type",
+				"step_name": "Reload NGINX"
+			},
+			{
+				"parent": "Update Site Pull",
+				"parentfield": "steps",
+				"parenttype": "Agent Job Type",
+				"step_name": "Disable Maintenance Mode"
+			}
+		]
+	},
+	{
+		"disabled_auto_retry": 1,
+		"docstatus": 0,
+		"doctype": "Agent Job Type",
+		"max_retry_count": 3,
+		"modified": "2023-11-06 07:28:19.585210",
+		"name": "Update Site Migrate",
+		"request_method": "POST",
+		"request_path": "/benches/{bench}/sites/{site}/update/migrate",
+		"steps": [
+			{
+				"parent": "Update Site Migrate",
+				"parentfield": "steps",
+				"parenttype": "Agent Job Type",
+				"step_name": "Enable Maintenance Mode"
+			},
+			{
+				"parent": "Update Site Migrate",
+				"parentfield": "steps",
+				"parenttype": "Agent Job Type",
+				"step_name": "Wait for Enqueued Jobs"
+			},
+			{
+				"parent": "Update Site Migrate",
+				"parentfield": "steps",
+				"parenttype": "Agent Job Type",
+				"step_name": "Clear Backup Directory"
+			},
+			{
+				"parent": "Update Site Migrate",
+				"parentfield": "steps",
+				"parenttype": "Agent Job Type",
+				"step_name": "Backup Site Tables"
+			},
+			{
+				"parent": "Update Site Migrate",
+				"parentfield": "steps",
+				"parenttype": "Agent Job Type",
+				"step_name": "Move Site"
+			},
+			{
+				"parent": "Update Site Migrate",
+				"parentfield": "steps",
+				"parenttype": "Agent Job Type",
+				"step_name": "Bench Setup NGINX"
+			},
+			{
+				"parent": "Update Site Migrate",
+				"parentfield": "steps",
+				"parenttype": "Agent Job Type",
+				"step_name": "Bench Setup NGINX Target"
+			},
+			{
+				"parent": "Update Site Migrate",
+				"parentfield": "steps",
+				"parenttype": "Agent Job Type",
+				"step_name": "Reload NGINX"
+			},
+			{
+				"parent": "Update Site Migrate",
+				"parentfield": "steps",
+				"parenttype": "Agent Job Type",
+				"step_name": "Run App Specific Scripts"
+			},
+			{
+				"parent": "Update Site Migrate",
+				"parentfield": "steps",
+				"parenttype": "Agent Job Type",
+				"step_name": "Migrate Site"
+			},
+			{
+				"parent": "Update Site Migrate",
+				"parentfield": "steps",
+				"parenttype": "Agent Job Type",
+				"step_name": "Disable Maintenance Mode"
+			},
+			{
+				"parent": "Update Site Migrate",
+				"parentfield": "steps",
+				"parenttype": "Agent Job Type",
+				"step_name": "Build Search Index"
+			}
+		]
+	},
+	{
+		"disabled_auto_retry": 1,
+		"docstatus": 0,
+		"doctype": "Agent Job Type",
+		"max_retry_count": 3,
+		"modified": "2023-11-06 07:28:19.781844",
+		"name": "New Site",
+		"request_method": "POST",
+		"request_path": "/benches/{bench}/sites",
+		"steps": [
+			{
+				"parent": "New Site",
+				"parentfield": "steps",
+				"parenttype": "Agent Job Type",
+				"step_name": "New Site"
+			},
+			{
+				"parent": "New Site",
+				"parentfield": "steps",
+				"parenttype": "Agent Job Type",
+				"step_name": "Install Apps"
+			},
+			{
+				"parent": "New Site",
+				"parentfield": "steps",
+				"parenttype": "Agent Job Type",
+				"step_name": "Update Site Configuration"
+			},
+			{
+				"parent": "New Site",
+				"parentfield": "steps",
+				"parenttype": "Agent Job Type",
+				"step_name": "Enable Scheduler"
+			},
+			{
+				"parent": "New Site",
+				"parentfield": "steps",
+				"parenttype": "Agent Job Type",
+				"step_name": "Bench Setup NGINX"
+			},
+			{
+				"parent": "New Site",
+				"parentfield": "steps",
+				"parenttype": "Agent Job Type",
+				"step_name": "Reload NGINX"
+			}
+		]
+	},
+	{
+		"disabled_auto_retry": 1,
+		"docstatus": 0,
+		"doctype": "Agent Job Type",
+		"max_retry_count": 3,
+		"modified": "2023-11-06 07:28:18.646447",
+		"name": "Add Host to Proxy",
+		"request_method": "POST",
+		"request_path": "/proxy/hosts",
+		"steps": [
+			{
+				"parent": "Add Host to Proxy",
+				"parentfield": "steps",
+				"parenttype": "Agent Job Type",
+				"step_name": "Add Host to Proxy"
+			},
+			{
+				"parent": "Add Host to Proxy",
+				"parentfield": "steps",
+				"parenttype": "Agent Job Type",
+				"step_name": "Generate NGINX Configuration"
+			},
+			{
+				"parent": "Add Host to Proxy",
+				"parentfield": "steps",
+				"parenttype": "Agent Job Type",
+				"step_name": "Reload NGINX"
+			}
+		]
+	},
+	{
+		"disabled_auto_retry": 1,
+		"docstatus": 0,
+		"doctype": "Agent Job Type",
+		"max_retry_count": 3,
+		"modified": "2023-11-06 07:28:18.626647",
+		"name": "Add Site to Upstream",
+		"request_method": "POST",
+		"request_path": "/proxy/upstreams/{upstream}/sites",
+		"steps": [
+			{
+				"parent": "Add Site to Upstream",
+				"parentfield": "steps",
+				"parenttype": "Agent Job Type",
+				"step_name": "Add Site File to Upstream Directory"
+			},
+			{
+				"parent": "Add Site to Upstream",
+				"parentfield": "steps",
+				"parenttype": "Agent Job Type",
+				"step_name": "Generate NGINX Configuration"
+			},
+			{
+				"parent": "Add Site to Upstream",
+				"parentfield": "steps",
+				"parenttype": "Agent Job Type",
+				"step_name": "Reload NGINX"
+			}
+		]
+	},
+	{
+		"disabled_auto_retry": 1,
+		"docstatus": 0,
+		"doctype": "Agent Job Type",
+		"max_retry_count": 3,
+		"modified": "2023-11-06 07:28:19.671517",
+		"name": "Add Code Server to Upstream",
+		"request_method": "POST",
+		"request_path": "/proxy/upstreams/{upstream}/sites",
+		"steps": [
+			{
+				"parent": "Add Code Server to Upstream",
+				"parentfield": "steps",
+				"parenttype": "Agent Job Type",
+				"step_name": "Add Site File to Upstream Directory"
+			},
+			{
+				"parent": "Add Code Server to Upstream",
+				"parentfield": "steps",
+				"parenttype": "Agent Job Type",
+				"step_name": "Generate NGINX Configuration"
+			},
+			{
+				"parent": "Add Code Server to Upstream",
+				"parentfield": "steps",
+				"parenttype": "Agent Job Type",
+				"step_name": "Reload NGINX"
+			}
+		]
+	},
+	{
+		"disabled_auto_retry": 1,
+		"docstatus": 0,
+		"doctype": "Agent Job Type",
+		"max_retry_count": 3,
+		"modified": "2023-11-06 07:28:19.651948",
+		"name": "Remove Code Server from Upstream",
+		"request_method": "POST",
+		"request_path": "/proxy/upstreams/{upstream}/sites",
+		"steps": [
+			{
+				"parent": "Remove Code Server from Upstream",
+				"parentfield": "steps",
+				"parenttype": "Agent Job Type",
+				"step_name": "Remove Site File from Upstream Directory"
+			},
+			{
+				"parent": "Remove Code Server from Upstream",
+				"parentfield": "steps",
+				"parenttype": "Agent Job Type",
+				"step_name": "Generate NGINX Configuration"
+			},
+			{
+				"parent": "Remove Code Server from Upstream",
+				"parentfield": "steps",
+				"parenttype": "Agent Job Type",
+				"step_name": "Reload NGINX"
+			}
+		]
+	},
+	{
+		"disabled_auto_retry": 1,
+		"docstatus": 0,
+		"doctype": "Agent Job Type",
+		"max_retry_count": 3,
+		"modified": "2023-11-06 07:28:19.724970",
+		"name": "Setup Code Server",
+		"request_method": "POST",
+		"request_path": "benches/{bench}/codeserver",
+		"steps": [
+			{
+				"parent": "Setup Code Server",
+				"parentfield": "steps",
+				"parenttype": "Agent Job Type",
+				"step_name": "Create Code Server Config"
+			},
+			{
+				"parent": "Setup Code Server",
+				"parentfield": "steps",
+				"parenttype": "Agent Job Type",
+				"step_name": "Start Code Server"
+			},
+			{
+				"parent": "Setup Code Server",
+				"parentfield": "steps",
+				"parenttype": "Agent Job Type",
+				"step_name": "Bench Setup NGINX"
+			},
+			{
+				"parent": "Setup Code Server",
+				"parentfield": "steps",
+				"parenttype": "Agent Job Type",
+				"step_name": "Reload NGINX"
+			}
+		]
+	},
+	{
+		"disabled_auto_retry": 1,
+		"docstatus": 0,
+		"doctype": "Agent Job Type",
+		"max_retry_count": 3,
+		"modified": "2023-11-06 07:28:19.707766",
+		"name": "Start Code Server",
+		"request_method": "POST",
+		"request_path": "benches/{bench}/codeserver/start",
+		"steps": [
+			{
+				"parent": "Start Code Server",
+				"parentfield": "steps",
+				"parenttype": "Agent Job Type",
+				"step_name": "Start Code Server"
+			}
+		]
+	},
+	{
+		"disabled_auto_retry": 1,
+		"docstatus": 0,
+		"doctype": "Agent Job Type",
+		"max_retry_count": 3,
+		"modified": "2023-11-06 07:28:19.743617",
+		"name": "Stop Code Server",
+		"request_method": "POST",
+		"request_path": "benches/{bench}/codeserver/stop",
+		"steps": [
+			{
+				"parent": "Stop Code Server",
+				"parentfield": "steps",
+				"parenttype": "Agent Job Type",
+				"step_name": "Stop Code Server"
+			}
+		]
+	},
+	{
+		"disabled_auto_retry": 1,
+		"docstatus": 0,
+		"doctype": "Agent Job Type",
+		"max_retry_count": 3,
+		"modified": "2023-11-06 07:28:19.690936",
+		"name": "Archive Code Server",
+		"request_method": "POST",
+		"request_path": "benches/{bench}/codeserver/archive",
+		"steps": [
+			{
+				"parent": "Archive Code Server",
+				"parentfield": "steps",
+				"parenttype": "Agent Job Type",
+				"step_name": "Remove Code Server"
+			},
+			{
+				"parent": "Archive Code Server",
+				"parentfield": "steps",
+				"parenttype": "Agent Job Type",
+				"step_name": "Generate NGINX Configuration"
+			},
+			{
+				"parent": "Archive Code Server",
+				"parentfield": "steps",
+				"parenttype": "Agent Job Type",
+				"step_name": "Reload NGINX"
+			}
+		]
+	},
+	{
+		"disabled_auto_retry": 1,
+		"docstatus": 0,
+		"doctype": "Agent Job Type",
+		"max_retry_count": 3,
+		"modified": "2023-11-06 07:28:18.607088",
+		"name": "Add Upstream to Proxy",
+		"request_method": "POST",
+		"request_path": "/proxy/upstreams",
+		"steps": [
+			{
+				"parent": "Add Upstream to Proxy",
+				"parentfield": "steps",
+				"parenttype": "Agent Job Type",
+				"step_name": "Add Upstream Directory"
+			},
+			{
+				"parent": "Add Upstream to Proxy",
+				"parentfield": "steps",
+				"parenttype": "Agent Job Type",
+				"step_name": "Generate NGINX Configuration"
+			},
+			{
+				"parent": "Add Upstream to Proxy",
+				"parentfield": "steps",
+				"parenttype": "Agent Job Type",
+				"step_name": "Reload NGINX"
+			}
+		]
+	},
+	{
+		"disabled_auto_retry": 1,
+		"docstatus": 0,
+		"doctype": "Agent Job Type",
+		"max_retry_count": 3,
+		"modified": "2023-11-06 07:28:18.677444",
+		"name": "Install App on Site",
+		"request_method": "POST",
+		"request_path": "/benches/{bench}/sites/{site}/apps",
+		"steps": [
+			{
+				"parent": "Install App on Site",
+				"parentfield": "steps",
+				"parenttype": "Agent Job Type",
+				"step_name": "Install App on Site"
+			}
+		]
+	},
+	{
+		"disabled_auto_retry": 1,
+		"docstatus": 0,
+		"doctype": "Agent Job Type",
+		"max_retry_count": 3,
+		"modified": "2023-11-06 07:28:18.839292",
+		"name": "New Site from Backup",
+		"request_method": "POST",
+		"request_path": "/benches/{bench}/sites/restore",
+		"steps": [
+			{
+				"parent": "New Site from Backup",
+				"parentfield": "steps",
+				"parenttype": "Agent Job Type",
+				"step_name": "Download Backup Files"
+			},
+			{
+				"parent": "New Site from Backup",
+				"parentfield": "steps",
+				"parenttype": "Agent Job Type",
+				"step_name": "New Site"
+			},
+			{
+				"parent": "New Site from Backup",
+				"parentfield": "steps",
+				"parenttype": "Agent Job Type",
+				"step_name": "Update Site Configuration"
+			},
+			{
+				"parent": "New Site from Backup",
+				"parentfield": "steps",
+				"parenttype": "Agent Job Type",
+				"step_name": "Restore Site"
+			},
+			{
+				"parent": "New Site from Backup",
+				"parentfield": "steps",
+				"parenttype": "Agent Job Type",
+				"step_name": "Delete Downloaded Backup Files"
+			},
+			{
+				"parent": "New Site from Backup",
+				"parentfield": "steps",
+				"parenttype": "Agent Job Type",
+				"step_name": "Uninstall Unavailable Apps"
+			},
+			{
+				"parent": "New Site from Backup",
+				"parentfield": "steps",
+				"parenttype": "Agent Job Type",
+				"step_name": "Migrate Site"
+			},
+			{
+				"parent": "New Site from Backup",
+				"parentfield": "steps",
+				"parenttype": "Agent Job Type",
+				"step_name": "Set Administrator Password"
+			},
+			{
+				"parent": "New Site from Backup",
+				"parentfield": "steps",
+				"parenttype": "Agent Job Type",
+				"step_name": "Enable Scheduler"
+			},
+			{
+				"parent": "New Site from Backup",
+				"parentfield": "steps",
+				"parenttype": "Agent Job Type",
+				"step_name": "Bench Setup NGINX"
+			},
+			{
+				"parent": "New Site from Backup",
+				"parentfield": "steps",
+				"parenttype": "Agent Job Type",
+				"step_name": "Reload NGINX"
+			}
+		]
+	},
+	{
+		"disabled_auto_retry": 1,
+		"docstatus": 0,
+		"doctype": "Agent Job Type",
+		"max_retry_count": 3,
+		"modified": "2023-11-06 07:28:18.690831",
+		"name": "Reinstall Site",
+		"request_method": "POST",
+		"request_path": "benches/{bench}/sites/{site}/reinstall",
+		"steps": [
+			{
+				"parent": "Reinstall Site",
+				"parentfield": "steps",
+				"parenttype": "Agent Job Type",
+				"step_name": "Reinstall Site"
+			}
+		]
+	},
+	{
+		"disabled_auto_retry": 1,
+		"docstatus": 0,
+		"doctype": "Agent Job Type",
+		"max_retry_count": 3,
+		"modified": "2023-11-06 07:28:19.470276",
+		"name": "Restore Site",
+		"request_method": "POST",
+		"request_path": "/benches/{bench}/sites/{site}/restore",
+		"steps": [
+			{
+				"parent": "Restore Site",
+				"parentfield": "steps",
+				"parenttype": "Agent Job Type",
+				"step_name": "Download Backup Files"
+			},
+			{
+				"parent": "Restore Site",
+				"parentfield": "steps",
+				"parenttype": "Agent Job Type",
+				"step_name": "Restore Site"
+			},
+			{
+				"parent": "Restore Site",
+				"parentfield": "steps",
+				"parenttype": "Agent Job Type",
+				"step_name": "Delete Downloaded Backup Files"
+			},
+			{
+				"parent": "Restore Site",
+				"parentfield": "steps",
+				"parenttype": "Agent Job Type",
+				"step_name": "Uninstall Unavailable Apps"
+			},
+			{
+				"parent": "Restore Site",
+				"parentfield": "steps",
+				"parenttype": "Agent Job Type",
+				"step_name": "Migrate Site"
+			},
+			{
+				"parent": "Restore Site",
+				"parentfield": "steps",
+				"parenttype": "Agent Job Type",
+				"step_name": "Set Administrator Password"
+			},
+			{
+				"parent": "Restore Site",
+				"parentfield": "steps",
+				"parenttype": "Agent Job Type",
+				"step_name": "Enable Scheduler"
+			},
+			{
+				"parent": "Restore Site",
+				"parentfield": "steps",
+				"parenttype": "Agent Job Type",
+				"step_name": "Bench Setup NGINX"
+			},
+			{
+				"parent": "Restore Site",
+				"parentfield": "steps",
+				"parenttype": "Agent Job Type",
+				"step_name": "Reload NGINX"
+			}
+		]
+	},
+	{
+		"disabled_auto_retry": 1,
+		"docstatus": 0,
+		"doctype": "Agent Job Type",
+		"max_retry_count": 3,
+		"modified": "2023-11-06 07:28:18.706871",
+		"name": "Update Site Status",
+		"request_method": "POST",
+		"request_path": "/proxy/upstreams/{upstream}/sites/{site}/status",
+		"steps": [
+			{
+				"parent": "Update Site Status",
+				"parentfield": "steps",
+				"parenttype": "Agent Job Type",
+				"step_name": "Update Site File"
+			},
+			{
+				"parent": "Update Site Status",
+				"parentfield": "steps",
+				"parenttype": "Agent Job Type",
+				"step_name": "Generate NGINX Configuration"
+			},
+			{
+				"parent": "Update Site Status",
+				"parentfield": "steps",
+				"parenttype": "Agent Job Type",
+				"step_name": "Reload NGINX"
+			}
+		]
+	},
+	{
+		"disabled_auto_retry": 1,
+		"docstatus": 0,
+		"doctype": "Agent Job Type",
+		"max_retry_count": 3,
+		"modified": "2023-11-06 07:28:18.740351",
+		"name": "Uninstall App from Site",
+		"request_method": "DELETE",
+		"request_path": "/benches/{bench}/sites/{site}/apps",
+		"steps": [
+			{
+				"parent": "Uninstall App from Site",
+				"parentfield": "steps",
+				"parenttype": "Agent Job Type",
+				"step_name": "Uninstall App from Site"
+			}
+		]
+	},
+	{
+		"disabled_auto_retry": 1,
+		"docstatus": 0,
+		"doctype": "Agent Job Type",
+		"max_retry_count": 3,
+		"modified": "2023-11-06 07:28:18.805097",
+		"name": "Recover Failed Site Pull",
+		"request_method": "POST",
+		"request_path": "/benches/{bench}/sites/{site}/update/pull/recover",
+		"steps": [
+			{
+				"parent": "Recover Failed Site Pull",
+				"parentfield": "steps",
+				"parenttype": "Agent Job Type",
+				"step_name": "Move Site"
+			},
+			{
+				"parent": "Recover Failed Site Pull",
+				"parentfield": "steps",
+				"parenttype": "Agent Job Type",
+				"step_name": "Bench Setup NGINX"
+			},
+			{
+				"parent": "Recover Failed Site Pull",
+				"parentfield": "steps",
+				"parenttype": "Agent Job Type",
+				"step_name": "Bench Setup NGINX Target"
+			},
+			{
+				"parent": "Recover Failed Site Pull",
+				"parentfield": "steps",
+				"parenttype": "Agent Job Type",
+				"step_name": "Reload NGINX"
+			},
+			{
+				"parent": "Recover Failed Site Pull",
+				"parentfield": "steps",
+				"parenttype": "Agent Job Type",
+				"step_name": "Disable Maintenance Mode"
+			}
+		]
+	},
+	{
+		"disabled_auto_retry": 1,
+		"docstatus": 0,
+		"doctype": "Agent Job Type",
+		"max_retry_count": 3,
+		"modified": "2023-11-06 07:28:18.786058",
+		"name": "Recover Failed Site Update",
+		"request_method": "POST",
+		"request_path": "/benches/{bench}/sites/{site}/update/recover",
+		"steps": [
+			{
+				"parent": "Recover Failed Site Update",
+				"parentfield": "steps",
+				"parenttype": "Agent Job Type",
+				"step_name": "Disable Maintenance Mode"
+			}
+		]
+	},
+	{
+		"disabled_auto_retry": 1,
+		"docstatus": 0,
+		"doctype": "Agent Job Type",
+		"max_retry_count": 3,
+		"modified": "2023-11-06 07:28:19.625189",
+		"name": "Recover Failed Site Migrate",
+		"request_method": "POST",
+		"request_path": "/benches/{bench}/sites/{site}/update/migrate/recover",
+		"steps": [
+			{
+				"parent": "Recover Failed Site Migrate",
+				"parentfield": "steps",
+				"parenttype": "Agent Job Type",
+				"step_name": "Move Site"
+			},
+			{
+				"parent": "Recover Failed Site Migrate",
+				"parentfield": "steps",
+				"parenttype": "Agent Job Type",
+				"step_name": "Bench Setup NGINX"
+			},
+			{
+				"parent": "Recover Failed Site Migrate",
+				"parentfield": "steps",
+				"parenttype": "Agent Job Type",
+				"step_name": "Bench Setup NGINX Target"
+			},
+			{
+				"parent": "Recover Failed Site Migrate",
+				"parentfield": "steps",
+				"parenttype": "Agent Job Type",
+				"step_name": "Reload NGINX"
+			},
+			{
+				"parent": "Recover Failed Site Migrate",
+				"parentfield": "steps",
+				"parenttype": "Agent Job Type",
+				"step_name": "Restore Touched Tables"
+			},
+			{
+				"parent": "Recover Failed Site Migrate",
+				"parentfield": "steps",
+				"parenttype": "Agent Job Type",
+				"step_name": "Run App Specific Scripts"
+			},
+			{
+				"parent": "Recover Failed Site Migrate",
+				"parentfield": "steps",
+				"parenttype": "Agent Job Type",
+				"step_name": "Disable Maintenance Mode"
+			}
+		]
+	},
+	{
+		"disabled_auto_retry": 1,
+		"docstatus": 0,
+		"doctype": "Agent Job Type",
+		"max_retry_count": 3,
+		"modified": "2023-11-06 07:28:18.893005",
+		"name": "Remove Host from Proxy",
+		"request_method": "DELETE",
+		"request_path": "/proxy/hosts/{host}",
+		"steps": [
+			{
+				"parent": "Remove Host from Proxy",
+				"parentfield": "steps",
+				"parenttype": "Agent Job Type",
+				"step_name": "Remove Host from Proxy"
+			},
+			{
+				"parent": "Remove Host from Proxy",
+				"parentfield": "steps",
+				"parenttype": "Agent Job Type",
+				"step_name": "Generate NGINX Configuration"
+			},
+			{
+				"parent": "Remove Host from Proxy",
+				"parentfield": "steps",
+				"parenttype": "Agent Job Type",
+				"step_name": "Reload NGINX"
+			}
+		]
+	},
+	{
+		"disabled_auto_retry": 1,
+		"docstatus": 0,
+		"doctype": "Agent Job Type",
+		"max_retry_count": 3,
+		"modified": "2023-11-06 07:28:18.911153",
+		"name": "Migrate Site",
+		"request_method": "POST",
+		"request_path": "/benches/{bench}/sites/{site}/migrate",
+		"steps": [
+			{
+				"parent": "Migrate Site",
+				"parentfield": "steps",
+				"parenttype": "Agent Job Type",
+				"step_name": "Migrate Site"
+			}
+		]
+	},
+	{
+		"disabled_auto_retry": 1,
+		"docstatus": 0,
+		"doctype": "Agent Job Type",
+		"max_retry_count": 3,
+		"modified": "2023-11-06 07:28:18.963183",
+		"name": "Fetch Sites Info",
+		"request_method": "POST",
+		"request_path": "/benches/{bench}/info",
+		"steps": [
+			{
+				"parent": "Fetch Sites Info",
+				"parentfield": "steps",
+				"parenttype": "Agent Job Type",
+				"step_name": "Fetch Sites Info"
+			}
+		]
+	},
+	{
+		"disabled_auto_retry": 1,
+		"docstatus": 0,
+		"doctype": "Agent Job Type",
+		"max_retry_count": 3,
+		"modified": "2023-11-06 07:28:19.000340",
+		"name": "Setup Redirects on Hosts",
+		"request_method": "POST",
+		"request_path": "/proxy/hosts/redirects",
+		"steps": [
+			{
+				"parent": "Setup Redirects on Hosts",
+				"parentfield": "steps",
+				"parenttype": "Agent Job Type",
+				"step_name": "Remove Redirect on Host"
+			},
+			{
+				"parent": "Setup Redirects on Hosts",
+				"parentfield": "steps",
+				"parenttype": "Agent Job Type",
+				"step_name": "Setup Redirect on Host"
+			},
+			{
+				"parent": "Setup Redirects on Hosts",
+				"parentfield": "steps",
+				"parenttype": "Agent Job Type",
+				"step_name": "Generate NGINX Configuration"
+			},
+			{
+				"parent": "Setup Redirects on Hosts",
+				"parentfield": "steps",
+				"parenttype": "Agent Job Type",
+				"step_name": "Reload NGINX"
+			}
+		]
+	},
+	{
+		"disabled_auto_retry": 1,
+		"docstatus": 0,
+		"doctype": "Agent Job Type",
+		"max_retry_count": 3,
+		"modified": "2023-11-06 07:28:18.979580",
+		"name": "Remove Redirects on Hosts",
+		"request_method": "DELETE",
+		"request_path": "/proxy/hosts/redirects",
+		"steps": [
+			{
+				"parent": "Remove Redirects on Hosts",
+				"parentfield": "steps",
+				"parenttype": "Agent Job Type",
+				"step_name": "Remove Redirect on Host"
+			},
+			{
+				"parent": "Remove Redirects on Hosts",
+				"parentfield": "steps",
+				"parenttype": "Agent Job Type",
+				"step_name": "Generate NGINX Configuration"
+			},
+			{
+				"parent": "Remove Redirects on Hosts",
+				"parentfield": "steps",
+				"parenttype": "Agent Job Type",
+				"step_name": "Reload NGINX"
+			}
+		]
+	},
+	{
+		"disabled_auto_retry": 1,
+		"docstatus": 0,
+		"doctype": "Agent Job Type",
+		"max_retry_count": 3,
+		"modified": "2023-11-06 07:28:19.100535",
+		"name": "Rename Site on Upstream",
+		"request_method": "POST",
+		"request_path": "/proxy/upstreams/{upstream}/sites/{site}/rename",
+		"steps": [
+			{
+				"parent": "Rename Site on Upstream",
+				"parentfield": "steps",
+				"parenttype": "Agent Job Type",
+				"step_name": "Rename Site File in Upstream Directory"
+			},
+			{
+				"parent": "Rename Site on Upstream",
+				"parentfield": "steps",
+				"parenttype": "Agent Job Type",
+				"step_name": "Rename Host Directory"
+			},
+			{
+				"parent": "Rename Site on Upstream",
+				"parentfield": "steps",
+				"parenttype": "Agent Job Type",
+				"step_name": "Rename Site in Host Directory"
+			},
+			{
+				"parent": "Rename Site on Upstream",
+				"parentfield": "steps",
+				"parenttype": "Agent Job Type",
+				"step_name": "Generate NGINX Configuration"
+			},
+			{
+				"parent": "Rename Site on Upstream",
+				"parentfield": "steps",
+				"parenttype": "Agent Job Type",
+				"step_name": "Reload NGINX"
+			}
+		]
+	},
+	{
+		"disabled_auto_retry": 1,
+		"docstatus": 0,
+		"doctype": "Agent Job Type",
+		"max_retry_count": 3,
+		"modified": "2023-11-06 07:28:19.131920",
+		"name": "Add Wildcard Hosts to Proxy",
+		"request_method": "POST",
+		"request_path": "/proxy/wildcards",
+		"steps": [
+			{
+				"parent": "Add Wildcard Hosts to Proxy",
+				"parentfield": "steps",
+				"parenttype": "Agent Job Type",
+				"step_name": "Add Wildcard Hosts to Proxy"
+			},
+			{
+				"parent": "Add Wildcard Hosts to Proxy",
+				"parentfield": "steps",
+				"parenttype": "Agent Job Type",
+				"step_name": "Generate NGINX Configuration"
+			},
+			{
+				"parent": "Add Wildcard Hosts to Proxy",
+				"parentfield": "steps",
+				"parenttype": "Agent Job Type",
+				"step_name": "Reload NGINX"
+			}
+		]
+	},
+	{
+		"disabled_auto_retry": 1,
+		"docstatus": 0,
+		"doctype": "Agent Job Type",
+		"max_retry_count": 3,
+		"modified": "2023-11-06 07:28:19.180358",
+		"name": "Setup ERPNext",
+		"request_method": "POST",
+		"request_path": "/benches/{site.bench}/sites/{site.name}/erpnext",
+		"steps": [
+			{
+				"parent": "Setup ERPNext",
+				"parentfield": "steps",
+				"parenttype": "Agent Job Type",
+				"step_name": "Create User"
+			},
+			{
+				"parent": "Setup ERPNext",
+				"parentfield": "steps",
+				"parenttype": "Agent Job Type",
+				"step_name": "Update ERPNext Configuration"
+			}
+		]
+	},
+	{
+		"disabled_auto_retry": 1,
+		"docstatus": 0,
+		"doctype": "Agent Job Type",
+		"max_retry_count": 3,
+		"modified": "2023-11-06 07:28:19.157390",
+		"name": "Clear Cache",
+		"request_method": "DELETE",
+		"request_path": "/benches/{bench}/sites/{site}/cache",
+		"steps": [
+			{
+				"parent": "Clear Cache",
+				"parentfield": "steps",
+				"parenttype": "Agent Job Type",
+				"step_name": "Clear Cache"
+			},
+			{
+				"parent": "Clear Cache",
+				"parentfield": "steps",
+				"parenttype": "Agent Job Type",
+				"step_name": "Clear Website Cache"
+			}
+		]
+	},
+	{
+		"disabled_auto_retry": 1,
+		"docstatus": 0,
+		"doctype": "Agent Job Type",
+		"max_retry_count": 3,
+		"modified": "2023-11-06 07:28:19.203468",
+		"name": "Restore Site Tables",
+		"request_method": "POST",
+		"request_path": "/benches/{bench}/sites/{site}/update/migrate/restore",
+		"steps": [
+			{
+				"parent": "Restore Site Tables",
+				"parentfield": "steps",
+				"parenttype": "Agent Job Type",
+				"step_name": "Restore Site Tables"
+			},
+			{
+				"parent": "Restore Site Tables",
+				"parentfield": "steps",
+				"parenttype": "Agent Job Type",
+				"step_name": "Disable Maintenance Mode"
+			}
+		]
+	},
+	{
+		"disabled_auto_retry": 1,
+		"docstatus": 0,
+		"doctype": "Agent Job Type",
+		"max_retry_count": 3,
+		"modified": "2023-11-06 07:28:19.283667",
+		"name": "Add User to Proxy",
+		"request_method": "POST",
+		"request_path": "/ssh/users",
+		"steps": [
+			{
+				"parent": "Add User to Proxy",
+				"parentfield": "steps",
+				"parenttype": "Agent Job Type",
+				"step_name": "Add User to Proxy"
+			},
+			{
+				"parent": "Add User to Proxy",
+				"parentfield": "steps",
+				"parenttype": "Agent Job Type",
+				"step_name": "Add Certificate to User"
+			},
+			{
+				"parent": "Add User to Proxy",
+				"parentfield": "steps",
+				"parenttype": "Agent Job Type",
+				"step_name": "Add Principal to User"
+			}
+		]
+	},
+	{
+		"disabled_auto_retry": 1,
+		"docstatus": 0,
+		"doctype": "Agent Job Type",
+		"max_retry_count": 3,
+		"modified": "2023-11-06 07:28:19.308026",
+		"name": "Remove User from Proxy",
+		"request_method": "DELETE",
+		"request_path": "/ssh/users/{user}",
+		"steps": [
+			{
+				"parent": "Remove User from Proxy",
+				"parentfield": "steps",
+				"parenttype": "Agent Job Type",
+				"step_name": "Remove User from Proxy"
+			},
+			{
+				"parent": "Remove User from Proxy",
+				"parentfield": "steps",
+				"parenttype": "Agent Job Type",
+				"step_name": "Remove Principal from User"
+			}
+		]
+	},
+	{
+		"disabled_auto_retry": 1,
+		"docstatus": 0,
+		"doctype": "Agent Job Type",
+		"max_retry_count": 3,
+		"modified": "2023-11-06 07:28:19.327716",
+		"name": "Add User to ProxySQL",
+		"request_method": "POST",
+		"request_path": "/proxysql/users",
+		"steps": [
+			{
+				"parent": "Add User to ProxySQL",
+				"parentfield": "steps",
+				"parenttype": "Agent Job Type",
+				"step_name": "Add User to ProxySQL"
+			}
+		]
+	},
+	{
+		"disabled_auto_retry": 1,
+		"docstatus": 0,
+		"doctype": "Agent Job Type",
+		"max_retry_count": 3,
+		"modified": "2023-11-06 07:28:19.345276",
+		"name": "Remove User from ProxySQL",
+		"request_method": "DELETE",
+		"request_path": "/proxysql/users/{username}",
+		"steps": [
+			{
+				"parent": "Remove User from ProxySQL",
+				"parentfield": "steps",
+				"parenttype": "Agent Job Type",
+				"step_name": "Remove User from ProxySQL"
+			}
+		]
+	},
+	{
+		"disabled_auto_retry": 1,
+		"docstatus": 0,
+		"doctype": "Agent Job Type",
+		"max_retry_count": 3,
+		"modified": "2023-11-06 07:28:19.362722",
+		"name": "Create Minio User",
+		"request_method": "POST",
+		"request_path": "/minio/create",
+		"steps": [
+			{
+				"parent": "Create Minio User",
+				"parentfield": "steps",
+				"parenttype": "Agent Job Type",
+				"step_name": "Create Minio User"
+			},
+			{
+				"parent": "Create Minio User",
+				"parentfield": "steps",
+				"parenttype": "Agent Job Type",
+				"step_name": "Create Minio Policy"
+			},
+			{
+				"parent": "Create Minio User",
+				"parentfield": "steps",
+				"parenttype": "Agent Job Type",
+				"step_name": "Add Minio Policy"
+			}
+		]
+	},
+	{
+		"disabled_auto_retry": 1,
+		"docstatus": 0,
+		"doctype": "Agent Job Type",
+		"max_retry_count": 3,
+		"modified": "2023-11-06 07:28:19.379874",
+		"name": "Remove Minio User",
+		"request_method": "POST",
+		"request_path": "/minio/remove",
+		"steps": [
+			{
+				"parent": "Remove Minio User",
+				"parentfield": "steps",
+				"parenttype": "Agent Job Type",
+				"step_name": "Remove Minio User"
+			}
+		]
+	},
+	{
+		"disabled_auto_retry": 1,
+		"docstatus": 0,
+		"doctype": "Agent Job Type",
+		"max_retry_count": 3,
+		"modified": "2023-11-06 07:28:19.392780",
+		"name": "Enable Minio User",
+		"request_method": "POST",
+		"request_path": "/minio/update",
+		"steps": [
+			{
+				"parent": "Enable Minio User",
+				"parentfield": "steps",
+				"parenttype": "Agent Job Type",
+				"step_name": "Enable Minio User"
+			}
+		]
+	},
+	{
+		"disabled_auto_retry": 1,
+		"docstatus": 0,
+		"doctype": "Agent Job Type",
+		"max_retry_count": 3,
+		"modified": "2023-11-06 07:28:19.405690",
+		"name": "Disable Minio User",
+		"request_method": "POST",
+		"request_path": "/minio/update",
+		"steps": [
+			{
+				"parent": "Disable Minio User",
+				"parentfield": "steps",
+				"parenttype": "Agent Job Type",
+				"step_name": "Disable Minio User"
+			}
+		]
+	},
+	{
+		"disabled_auto_retry": 1,
+		"docstatus": 0,
+		"doctype": "Agent Job Type",
+		"max_retry_count": 3,
+		"modified": "2023-11-06 07:28:19.256524",
+		"name": "Cleanup Unused Files",
+		"request_method": "POST",
+		"request_path": "server/cleanup",
+		"steps": [
+			{
+				"parent": "Cleanup Unused Files",
+				"parentfield": "steps",
+				"parenttype": "Agent Job Type",
+				"step_name": "Remove Archived Benches"
+			},
+			{
+				"parent": "Cleanup Unused Files",
+				"parentfield": "steps",
+				"parenttype": "Agent Job Type",
+				"step_name": "Remove Temporary Files"
+			},
+			{
+				"parent": "Cleanup Unused Files",
+				"parentfield": "steps",
+				"parenttype": "Agent Job Type",
+				"step_name": "Remove Unused Docker Artefacts"
+			}
+		]
+	},
+	{
+		"disabled_auto_retry": 1,
+		"docstatus": 0,
+		"doctype": "Agent Job Type",
+		"max_retry_count": 3,
+		"modified": "2023-11-06 07:28:19.446023",
+		"name": "Add Backend to ProxySQL",
+		"request_method": "POST",
+		"request_path": "/proxysql/backends",
+		"steps": [
+			{
+				"parent": "Add Backend to ProxySQL",
+				"parentfield": "steps",
+				"parenttype": "Agent Job Type",
+				"step_name": "Add Backend to ProxySQL"
+			}
+		]
+	},
+	{
+		"disabled_auto_retry": 1,
+		"docstatus": 0,
+		"doctype": "Agent Job Type",
+		"max_retry_count": 3,
+		"modified": "2023-11-06 07:28:19.419313",
+		"name": "Update Saas Plan",
+		"request_method": "POST",
+		"request_path": "/benches/{bench}/sites/{site}/update/saas",
+		"steps": [
+			{
+				"parent": "Update Saas Plan",
+				"parentfield": "steps",
+				"parenttype": "Agent Job Type",
+				"step_name": "Update Saas Plan"
+			}
+		]
+	},
+	{
+		"disabled_auto_retry": 1,
+		"docstatus": 0,
+		"doctype": "Agent Job Type",
+		"max_retry_count": 3,
+		"modified": "2023-11-06 07:28:19.502147",
+		"name": "Run After Migrate Steps",
+		"request_method": "POST",
+		"request_path": "benches/{bench}/sites/{site}/run_after_migrate_steps",
+		"steps": [
+			{
+				"parent": "Run After Migrate Steps",
+				"parentfield": "steps",
+				"parenttype": "Agent Job Type",
+				"step_name": "Set Administrator Password"
+			},
+			{
+				"parent": "Run After Migrate Steps",
+				"parentfield": "steps",
+				"parenttype": "Agent Job Type",
+				"step_name": "Bench Setup NGINX"
+			},
+			{
+				"parent": "Run After Migrate Steps",
+				"parentfield": "steps",
+				"parenttype": "Agent Job Type",
+				"step_name": "Reload NGINX"
+			},
+			{
+				"parent": "Run After Migrate Steps",
+				"parentfield": "steps",
+				"parenttype": "Agent Job Type",
+				"step_name": "Disable Maintenance Mode"
+			},
+			{
+				"parent": "Run After Migrate Steps",
+				"parentfield": "steps",
+				"parenttype": "Agent Job Type",
+				"step_name": "Enable Scheduler"
+			}
+		]
+	},
+	{
+		"disabled_auto_retry": 1,
+		"docstatus": 0,
+		"doctype": "Agent Job Type",
+		"max_retry_count": 3,
+		"modified": "2023-11-06 07:28:19.531987",
+		"name": "Move Site to Bench",
+		"request_method": "POST",
+		"request_path": "/benches/{bench}/sites/{site}/move_to_bench",
+		"steps": [
+			{
+				"parent": "Move Site to Bench",
+				"parentfield": "steps",
+				"parenttype": "Agent Job Type",
+				"step_name": "Enable Maintenance Mode"
+			},
+			{
+				"parent": "Move Site to Bench",
+				"parentfield": "steps",
+				"parenttype": "Agent Job Type",
+				"step_name": "Wait for Enqueued Jobs"
+			},
+			{
+				"parent": "Move Site to Bench",
+				"parentfield": "steps",
+				"parenttype": "Agent Job Type",
+				"step_name": "Move Site"
+			},
+			{
+				"parent": "Move Site to Bench",
+				"parentfield": "steps",
+				"parenttype": "Agent Job Type",
+				"step_name": "Bench Setup NGINX"
+			},
+			{
+				"parent": "Move Site to Bench",
+				"parentfield": "steps",
+				"parenttype": "Agent Job Type",
+				"step_name": "Bench Setup NGINX Target"
+			},
+			{
+				"parent": "Move Site to Bench",
+				"parentfield": "steps",
+				"parenttype": "Agent Job Type",
+				"step_name": "Reload NGINX"
+			},
+			{
+				"parent": "Move Site to Bench",
+				"parentfield": "steps",
+				"parenttype": "Agent Job Type",
+				"step_name": "Migrate Site"
+			},
+			{
+				"parent": "Move Site to Bench",
+				"parentfield": "steps",
+				"parenttype": "Agent Job Type",
+				"step_name": "Disable Maintenance Mode"
+			}
+		]
+	},
+	{
+		"disabled_auto_retry": 1,
+		"docstatus": 0,
+		"doctype": "Agent Job Type",
+		"max_retry_count": 3,
+		"modified": "2023-11-06 07:28:19.556954",
+		"name": "Reset Site Usage",
+		"request_method": "DELETE",
+		"request_path": "benches/{bench}/sites/{site}/usage",
+		"steps": [
+			{
+				"parent": "Reset Site Usage",
+				"parentfield": "steps",
+				"parenttype": "Agent Job Type",
+				"step_name": "Reset Site Usage"
+			}
+		]
+	},
+	{
+		"disabled_auto_retry": 1,
+		"docstatus": 0,
+		"doctype": "Agent Job Type",
+		"max_retry_count": 3,
+		"modified": "2023-11-06 07:28:19.759939",
+		"name": "Reload NGINX Job",
+		"request_method": "POST",
+		"request_path": "/proxy/reload",
+		"steps": [
+			{
+				"parent": "Reload NGINX Job",
+				"parentfield": "steps",
+				"parenttype": "Agent Job Type",
+				"step_name": "Generate NGINX Configuration"
+			},
+			{
+				"parent": "Reload NGINX Job",
+				"parentfield": "steps",
+				"parenttype": "Agent Job Type",
+				"step_name": "Reload NGINX"
+			}
+		]
+	},
+	{
+		"disabled_auto_retry": 1,
+		"docstatus": 0,
+		"doctype": "Agent Job Type",
+		"max_retry_count": 3,
+		"modified": "2023-11-06 07:28:18.725087",
+		"name": "Backup Site",
+		"request_method": null,
+		"request_path": null,
+		"steps": [
+			{
+				"parent": "Backup Site",
+				"parentfield": "steps",
+				"parenttype": "Agent Job Type",
+				"step_name": "Backup Site"
+			},
+			{
+				"parent": "Backup Site",
+				"parentfield": "steps",
+				"parenttype": "Agent Job Type",
+				"step_name": "Upload Site Backup to S3"
+			}
+		]
+	},
+	{
+		"disabled_auto_retry": 1,
+		"docstatus": 0,
+		"doctype": "Agent Job Type",
+		"max_retry_count": 3,
+		"modified": "2023-11-06 07:28:19.432717",
+		"name": "Bench Restart",
+		"request_method": "POST",
+		"request_path": "/benches/{bench}/restart",
+		"steps": [
+			{
+				"parent": "Bench Restart",
+				"parentfield": "steps",
+				"parenttype": "Agent Job Type",
+				"step_name": "Bench Restart"
+			}
+		]
+	},
+	{
+		"disabled_auto_retry": 1,
+		"docstatus": 0,
+		"doctype": "Agent Job Type",
+		"max_retry_count": 3,
+		"modified": "2023-11-06 07:28:18.568610",
+		"name": "Archive Bench",
+		"request_method": "POST",
+		"request_path": "/benches/{bench}/archive",
+		"steps": [
+			{
+				"parent": "Archive Bench",
+				"parentfield": "steps",
+				"parenttype": "Agent Job Type",
+				"step_name": "Bench Disable Production"
+			},
+			{
+				"parent": "Archive Bench",
+				"parentfield": "steps",
+				"parenttype": "Agent Job Type",
+				"step_name": "Move Bench to Archived Directory"
+			}
+		]
+	},
+	{
+		"disabled_auto_retry": 1,
+		"docstatus": 0,
+		"doctype": "Agent Job Type",
+		"max_retry_count": 3,
+		"modified": "2023-11-06 07:28:18.663533",
+		"name": "Update Site Configuration",
+		"request_method": "POST",
+		"request_path": "/benches/{bench}/sites/{site}/config",
+		"steps": [
+			{
+				"parent": "Update Site Configuration",
+				"parentfield": "steps",
+				"parenttype": "Agent Job Type",
+				"step_name": "Update Site Configuration"
+			}
+		]
+	},
+	{
+		"disabled_auto_retry": 1,
+		"docstatus": 0,
+		"doctype": "Agent Job Type",
+		"max_retry_count": 3,
+		"modified": "2023-11-06 07:28:19.023648",
+		"name": "New Bench",
+		"request_method": "POST",
+		"request_path": "/benches",
+		"steps": [
+			{
+				"parent": "New Bench",
+				"parentfield": "steps",
+				"parenttype": "Agent Job Type",
+				"step_name": "Initialize Bench"
+			},
+			{
+				"parent": "New Bench",
+				"parentfield": "steps",
+				"parenttype": "Agent Job Type",
+				"step_name": "Update Bench Configuration"
+			},
+			{
+				"parent": "New Bench",
+				"parentfield": "steps",
+				"parenttype": "Agent Job Type",
+				"step_name": "Deploy Bench"
+			},
+			{
+				"parent": "New Bench",
+				"parentfield": "steps",
+				"parenttype": "Agent Job Type",
+				"step_name": "Bench Setup NGINX"
+			}
+		]
+	},
+	{
+		"disabled_auto_retry": 1,
+		"docstatus": 0,
+		"doctype": "Agent Job Type",
+		"max_retry_count": 3,
+		"modified": "2023-11-06 07:28:18.587094",
+		"name": "Remove Site from Upstream",
+		"request_method": "DELETE",
+		"request_path": "/proxy/upstreams/{upstream}/sites/{site}",
+		"steps": [
+			{
+				"parent": "Remove Site from Upstream",
+				"parentfield": "steps",
+				"parenttype": "Agent Job Type",
+				"step_name": "Remove Site File from Upstream Directory"
+			},
+			{
+				"parent": "Remove Site from Upstream",
+				"parentfield": "steps",
+				"parenttype": "Agent Job Type",
+				"step_name": "Generate NGINX Configuration"
+			},
+			{
+				"parent": "Remove Site from Upstream",
+				"parentfield": "steps",
+				"parenttype": "Agent Job Type",
+				"step_name": "Reload NGINX"
+			}
+		]
+	},
+	{
+		"disabled_auto_retry": 1,
+		"docstatus": 0,
+		"doctype": "Agent Job Type",
+		"max_retry_count": 3,
+		"modified": "2023-11-06 07:28:18.510770",
+		"name": "Archive Site",
+		"request_method": null,
+		"request_path": null,
+		"steps": [
+			{
+				"parent": "Archive Site",
+				"parentfield": "steps",
+				"parenttype": "Agent Job Type",
+				"step_name": "Archive Site"
+			},
+			{
+				"parent": "Archive Site",
+				"parentfield": "steps",
+				"parenttype": "Agent Job Type",
+				"step_name": "Bench Setup NGINX"
+			},
+			{
+				"parent": "Archive Site",
+				"parentfield": "steps",
+				"parenttype": "Agent Job Type",
+				"step_name": "Reload NGINX"
+			}
+		]
+	},
+	{
+		"disabled_auto_retry": 1,
+		"docstatus": 0,
+		"doctype": "Agent Job Type",
+		"max_retry_count": 3,
+		"modified": "2023-11-06 07:28:19.845251",
+		"name": "Force Update Bench Limits",
+		"request_method": "POST",
+		"request_path": "benches/{bench}/limit",
+		"steps": [
+			{
+				"parent": "Force Update Bench Limits",
+				"parentfield": "steps",
+				"parenttype": "Agent Job Type",
+				"step_name": "Stop Bench"
+			},
+			{
+				"parent": "Force Update Bench Limits",
+				"parentfield": "steps",
+				"parenttype": "Agent Job Type",
+				"step_name": "Update Bench Memory Limits"
+			},
+			{
+				"parent": "Force Update Bench Limits",
+				"parentfield": "steps",
+				"parenttype": "Agent Job Type",
+				"step_name": "Start Bench"
+			}
+		]
+	},
+	{
+		"disabled_auto_retry": 1,
+		"docstatus": 0,
+		"doctype": "Agent Job Type",
+		"max_retry_count": 3,
+		"modified": "2023-11-06 07:28:19.822202",
+		"name": "Update Bench Configuration",
+		"request_method": "POST",
+		"request_path": "/benches/{bench}/config",
+		"steps": [
+			{
+				"parent": "Update Bench Configuration",
+				"parentfield": "steps",
+				"parenttype": "Agent Job Type",
+				"step_name": "Update Bench Configuration"
+			},
+			{
+				"parent": "Update Bench Configuration",
+				"parentfield": "steps",
+				"parenttype": "Agent Job Type",
+				"step_name": "Bench Setup NGINX"
+			},
+			{
+				"parent": "Update Bench Configuration",
+				"parentfield": "steps",
+				"parenttype": "Agent Job Type",
+				"step_name": "Generate Docker Compose File"
+			},
+			{
+				"parent": "Update Bench Configuration",
+				"parentfield": "steps",
+				"parenttype": "Agent Job Type",
+				"step_name": "Update Bench Memory Limits"
+			},
+			{
+				"parent": "Update Bench Configuration",
+				"parentfield": "steps",
+				"parenttype": "Agent Job Type",
+				"step_name": "Deploy Bench"
+			}
+		]
+	},
+	{
+		"disabled_auto_retry": 1,
+		"docstatus": 0,
+		"doctype": "Agent Job Type",
+		"max_retry_count": 3,
+		"modified": "2023-11-06 07:28:19.803361",
+		"name": "Rebuild Bench Assets",
+		"request_method": "POST",
+		"request_path": "benches/{bench}/rebuild",
+		"steps": [
+			{
+				"parent": "Rebuild Bench Assets",
+				"parentfield": "steps",
+				"parenttype": "Agent Job Type",
+				"step_name": "Rebuild Bench Assets"
+			}
+		]
+	},
+	{
+		"disabled_auto_retry": 1,
+		"docstatus": 0,
+		"doctype": "Agent Job Type",
+		"max_retry_count": 3,
+		"modified": "2023-11-06 07:28:19.861985",
+		"name": "Optimize Tables",
+		"request_method": "POST",
+		"request_path": "benches/{bench}/sites/{site}/optimize",
+		"steps": [
+			{
+				"parent": "Optimize Tables",
+				"parentfield": "steps",
+				"parenttype": "Agent Job Type",
+				"step_name": "Optimize Tables"
+			}
+		]
+	},
+	{
+		"disabled_auto_retry": 1,
+		"docstatus": 0,
+		"doctype": "Agent Job Type",
+		"max_retry_count": 3,
+		"modified": "2024-02-22 20:01:05.606166",
+		"name": "Docker Image Build",
+		"request_method": "POST",
+		"request_path": "builder/build",
+		"steps": [
+			{
+				"parent": "Docker Image Build",
+				"parentfield": "steps",
+				"parenttype": "Agent Job Type",
+				"step_name": "Docker Image Build"
+			}
+		]
+	},
+	{
+		"disabled_auto_retry": 1,
+		"docstatus": 0,
+		"doctype": "Agent Job Type",
+		"max_retry_count": 3,
+		"modified": "2024-02-27 13:51:17.142316",
+		"name": "Patch App",
+		"request_method": "POST",
+		"request_path": "/bench/{bench}/patch/{app}",
+		"steps": [
+		 {
+			"parent": "Patch App",
+			"parentfield": "steps",
+			"parenttype": "Agent Job Type",
+			"step_name": "Git Apply"
+		 },
+		 {
+			"parent": "Patch App",
+			"parentfield": "steps",
+			"parenttype": "Agent Job Type",
+			"step_name": "Rebuild Bench Assets"
+		 },
+		 {
+			"parent": "Patch App",
+			"parentfield": "steps",
+			"parenttype": "Agent Job Type",
+			"step_name": "Bench Restart"
+		 }
+		]
+	}
 ]